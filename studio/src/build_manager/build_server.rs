--- conflicted
+++ resolved
@@ -243,12 +243,8 @@
         };
 
         let http = format!("{}/{}", http, cmd_id.0);
-<<<<<<< HEAD
-        let env = [
-           // ("RUST_BACKTRACE","1"),
-=======
         let mut env = vec![
->>>>>>> 6c509213
+
             ("MAKEPAD_STUDIO_HTTP", http.as_str()),
             ("MAKEPAD", "lines")
         ];
@@ -258,10 +254,6 @@
             _=>false
         };
 
-<<<<<<< HEAD
-        let process = ChildProcess::start("rustup", &args, path, &env, is_in_studio).expect("Cannot start process");
-        
-=======
         // Default to nightly rustc but don't overwrite any user request for a
         // specific nightly version.
         // FIXME: also apply this for overrides set using rustup override rather
@@ -272,7 +264,6 @@
 
         let process = ChildProcess::start("cargo", &args, path, &env).expect("Cannot start process");
 
->>>>>>> 6c509213
         shared.write().unwrap().processes.insert(
             what,
             BuildServerProcess {
