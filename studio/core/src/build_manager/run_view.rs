--- conflicted
+++ resolved
@@ -311,18 +311,10 @@
 
                 // Prepare a version of the swapchain for cross-process sharing.
                 let shared_swapchain = swapchain.images_as_ref().images_map(|pi| {
-<<<<<<< HEAD
-                    pi.image.set_desc(cx, TextureDesc {
-                        format: TextureFormat::SharedBGRA(pi.id),
-                        width: Some(swapchain.alloc_width as usize),
-                        height: Some(swapchain.alloc_height as usize),
-                        ..Default::default()
-=======
                     pi.image.set_format(cx, TextureFormat::SharedBGRAu8 {
                         id: pi.id,
                         width: swapchain.alloc_width as usize,
                         height: swapchain.alloc_height as usize,
->>>>>>> 82f83400
                     });
                     cx.share_texture_for_presentable_image(&pi.image)
                 });
