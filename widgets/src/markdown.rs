--- conflicted
+++ resolved
@@ -505,11 +505,7 @@
 }
 
 impl MarkdownRef {
-<<<<<<< HEAD
     pub fn set_text(&mut self, cx:&mut Cx, v:&str) {
-=======
-    pub fn set_text(&self, v:&str) {
->>>>>>> 77fbf5fc
         let Some(mut inner) = self.borrow_mut() else { return };
         inner.set_text(cx, v)
     }
