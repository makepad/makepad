--- conflicted
+++ resolved
@@ -250,12 +250,7 @@
     crate::command_text_input::live_design(cx);
     crate::loading_spinner::live_design(cx);
     crate::web_view::live_design(cx);
-<<<<<<< HEAD
-    crate::xr_hands::live_design(cx);
-
-=======
-        
->>>>>>> 9f93aea7
+
     crate::designer_theme::live_design(cx);
     crate::designer::live_design(cx);
     crate::designer_dummy::live_design(cx);
