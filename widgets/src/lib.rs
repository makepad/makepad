pub use makepad_draw::makepad_platform;
pub use makepad_draw;
pub use makepad_html;
pub use makepad_derive_widget;
pub use makepad_draw::*;
pub use makepad_derive_widget::*;

pub mod button;
pub mod cached_widget;
pub mod label;
pub mod image;
pub mod image_blend;
pub mod icon;
pub mod link_label;
pub mod drop_down;
pub mod popup_menu;
pub mod check_box;
pub mod radio_button;
pub mod text_input;
pub mod slider;
pub mod scroll_bar;
pub mod scroll_bars;
pub mod splitter;
pub mod vectorline;
pub mod fold_header;
pub mod fold_button;
pub mod multi_window;
pub mod dock;
pub mod tab;
pub mod tab_bar;
pub mod tab_close_button;
pub mod portal_list;
pub mod portal_list2;
pub mod stack_navigation;
pub mod expandable_panel;
pub mod desktop_button;
pub mod window;
pub mod scroll_shadow;
pub mod window_menu;
pub mod html;
pub mod markdown;
pub mod text_flow;
pub mod multi_image;
pub mod modal;
pub mod tooltip;
pub mod popup_notification;
<<<<<<< HEAD
pub mod loading_spinner;
=======
pub mod web_view;

>>>>>>> 6b00fb7a
// Only available on Android at the moment
// #[cfg(target_os="android")]
pub mod video;
pub mod rotated_image;
pub mod slide_panel;
pub mod page_flip;
pub mod keyboard_view;
pub mod flat_list;
pub mod file_tree;
pub mod slides_view;
pub mod color_picker;
pub mod root;

pub mod debug_view;
pub mod performance_view;
pub mod nav_control;

pub mod view;
pub mod adaptive_view;
pub mod view_ui;
pub mod widget;
pub mod widget_match_event;
pub mod toggle_panel;
pub mod command_text_input;

pub mod touch_gesture;

#[macro_use]
pub mod data_binding;

pub mod theme_desktop_dark;
pub mod theme_desktop_light;
pub mod theme_mobile_dark;
pub mod theme_mobile_light;
pub mod image_cache;
pub mod bare_step;
pub mod turtle_step;

pub mod designer;
pub mod designer_dummy;
pub mod designer_theme;
pub mod designer_outline_tree;
pub mod designer_view;
pub mod designer_outline;
pub mod designer_data;
pub mod designer_toolbox;

pub mod defer_with_redraw;

pub use crate::{
    data_binding::{DataBindingStore, DataBindingMap},
    button::*,
    cached_widget::*,
    view::*,
    adaptive_view::*,
    image::*,
    image_blend::*,
    icon::*,
    label::*,
    slider::*,
    root::*,
    text_flow::*,
    markdown::*,
    html::*,
    check_box::*,
    drop_down::*,
    modal::*,
    tooltip::*,
    popup_notification::*,
    video::*,
    radio_button::*,
    text_input::*,
    link_label::*,
    portal_list::*,
    portal_list2::*,
    flat_list::*,
    page_flip::*,
    slide_panel::*,
    fold_button::*,
    dock::*,
    stack_navigation::*,
    expandable_panel::*,
    command_text_input::*,
    window::*,
    multi_window::*,
    web_view::*,
    scroll_bars::{ScrollBars},
    scroll_shadow::{DrawScrollShadow},
    scroll_bar::{ScrollBar},
    slides_view::{SlidesView},
    widget_match_event::WidgetMatchEvent,
    toggle_panel::*,
    defer_with_redraw::*,
    widget::{
        WidgetSet,
        WidgetUid,
        DrawStep,
        DrawStepApi,
        CreateAt,
        WidgetCache,
        WidgetActionCxExt,
        WidgetActionsApi,
        WidgetActionTrait,
        WidgetAction,
        WidgetActionCast,
        WidgetActionOptionApi,
        OptionWidgetRefExt,
        WidgetRef,
        Widget,
        WidgetNode,
        WidgetRegistry,
        WidgetFactory,
        WidgetSetIterator,
        DrawStateWrap,
    }
};


pub fn live_design(cx: &mut Cx) {
    cx.link(live_id!(theme), live_id!(theme_desktop_dark));
    if cx.in_makepad_studio() {
        cx.link(live_id!(designer), live_id!(designer_real));
    }
    else{
        cx.link(live_id!(designer), live_id!(designer_dummy));
    }

    makepad_draw::live_design(cx);
    crate::page_flip::live_design(cx);
    crate::debug_view::live_design(cx);
    crate::performance_view::live_design(cx);
    crate::fold_header::live_design(cx);
    crate::splitter::live_design(cx);
    crate::theme_desktop_dark::live_design(cx);
    crate::theme_desktop_light::live_design(cx);
    crate::theme_mobile_dark::live_design(cx);
    crate::theme_mobile_light::live_design(cx);
    crate::slider::live_design(cx);
    crate::label::live_design(cx);
    crate::nav_control::live_design(cx);
    crate::image::live_design(cx);
    crate::multi_image::live_design(cx);
    crate::image_blend::live_design(cx);
    crate::icon::live_design(cx);
    crate::rotated_image::live_design(cx);
    crate::modal::live_design(cx);
    crate::tooltip::live_design(cx);
    crate::popup_notification::live_design(cx);
    crate::video::live_design(cx);
    crate::view::live_design(cx);
    crate::adaptive_view::live_design(cx);
    crate::view_ui::live_design(cx);
    crate::fold_button::live_design(cx);
    crate::text_input::live_design(cx);
    crate::link_label::live_design(cx);
    crate::scroll_shadow::live_design(cx);
    crate::button::live_design(cx);
    crate::desktop_button::live_design(cx);
    crate::window::live_design(cx);
    crate::window_menu::live_design(cx);
    crate::scroll_bar::live_design(cx);
    crate::scroll_bars::live_design(cx);
    crate::check_box::live_design(cx);
    crate::radio_button::live_design(cx);
    crate::popup_menu::live_design(cx);
    crate::drop_down::live_design(cx);
    crate::multi_window::live_design(cx);
    crate::portal_list::live_design(cx);
    crate::portal_list2::live_design(cx);
    crate::flat_list::live_design(cx);
    crate::slide_panel::live_design(cx);
    crate::tab::live_design(cx);
    crate::tab_bar::live_design(cx);
    crate::dock::live_design(cx);
    crate::color_picker::live_design(cx);
    crate::file_tree::live_design(cx);
    crate::slides_view::live_design(cx);
    crate::tab_close_button::live_design(cx);
    crate::keyboard_view::live_design(cx);
    crate::vectorline::live_design(cx);
    crate::stack_navigation::live_design(cx);
    crate::expandable_panel::live_design(cx);
    crate::text_flow::live_design(cx);
    crate::markdown::live_design(cx);
    crate::html::live_design(cx);
    crate::root::live_design(cx);
    crate::bare_step::live_design(cx);
    crate::turtle_step::live_design(cx);
    crate::toggle_panel::live_design(cx);
    crate::cached_widget::live_design(cx);
    crate::command_text_input::live_design(cx);
<<<<<<< HEAD
    crate::loading_spinner::live_design(cx);

=======
    crate::web_view::live_design(cx);
    
>>>>>>> 6b00fb7a
    crate::designer_theme::live_design(cx);
    crate::designer::live_design(cx);
    crate::designer_dummy::live_design(cx);
    crate::designer_view::live_design(cx);
    crate::designer_outline::live_design(cx);
    crate::designer_outline_tree::live_design(cx);
    crate::designer_toolbox::live_design(cx);
}<|MERGE_RESOLUTION|>--- conflicted
+++ resolved
@@ -44,12 +44,9 @@
 pub mod modal;
 pub mod tooltip;
 pub mod popup_notification;
-<<<<<<< HEAD
 pub mod loading_spinner;
-=======
 pub mod web_view;
 
->>>>>>> 6b00fb7a
 // Only available on Android at the moment
 // #[cfg(target_os="android")]
 pub mod video;
@@ -241,13 +238,9 @@
     crate::toggle_panel::live_design(cx);
     crate::cached_widget::live_design(cx);
     crate::command_text_input::live_design(cx);
-<<<<<<< HEAD
     crate::loading_spinner::live_design(cx);
-
-=======
     crate::web_view::live_design(cx);
     
->>>>>>> 6b00fb7a
     crate::designer_theme::live_design(cx);
     crate::designer::live_design(cx);
     crate::designer_dummy::live_design(cx);
