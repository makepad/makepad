--- conflicted
+++ resolved
@@ -62,11 +62,8 @@
 pub mod nav_control;
 
 pub mod view;
-<<<<<<< HEAD
 pub mod adaptive_view;
-=======
 pub mod view_ui;
->>>>>>> 6d4e9a71
 pub mod widget;
 pub mod widget_match_event;
 pub mod toggle_panel;
@@ -193,11 +190,8 @@
     crate::popup_notification::live_design(cx);
     crate::video::live_design(cx);
     crate::view::live_design(cx);
-<<<<<<< HEAD
     crate::adaptive_view::live_design(cx);
-=======
     crate::view_ui::live_design(cx);
->>>>>>> 6d4e9a71
     crate::fold_button::live_design(cx);
     crate::text_input::live_design(cx);
     crate::link_label::live_design(cx);
