pub use makepad_draw::makepad_platform;
pub use makepad_draw;
pub use makepad_html;
pub use makepad_derive_widget;
pub use makepad_draw::*;
pub use makepad_derive_widget::*;

pub mod button;
pub mod cached_widget;
pub mod label;
pub mod list;
pub mod image;
pub mod image_blend;
pub mod icon;
pub mod link_label;
pub mod drop_down;
pub mod popup_menu;
pub mod check_box;
pub mod radio_button;
pub mod text_input;
pub mod slider;
pub mod scroll_bar;
pub mod scroll_bars;
pub mod splitter;
pub mod vectorline;
pub mod fold_header;
pub mod fold_button;
pub mod multi_window;
pub mod dock;
pub mod tab;
pub mod tab_bar;
pub mod tab_close_button;
pub mod portal_list;
pub mod portal_list2;
pub mod stack_navigation;
pub mod expandable_panel;
pub mod desktop_button;
pub mod window;
pub mod scroll_shadow;
pub mod window_menu;
pub mod html;
pub mod markdown;
pub mod text_flow;
pub mod multi_image;
pub mod modal;
pub mod tooltip;
pub mod popup_notification;
pub mod web_view;

// Only available on Android at the moment
// #[cfg(target_os="android")]
pub mod video;
pub mod rotated_image;
pub mod slide_panel;
pub mod page_flip;
pub mod keyboard_view;
pub mod flat_list;
pub mod file_tree;
pub mod slides_view;
pub mod color_picker;
pub mod root;

pub mod debug_view;
pub mod performance_view;
pub mod nav_control;

pub mod view;
pub mod adaptive_view;
pub mod view_ui;
pub mod widget;
pub mod widget_match_event;
pub mod toggle_panel;
pub mod command_text_input;

pub mod touch_gesture;

#[macro_use]
pub mod data_binding;

pub mod theme_desktop_dark;
pub mod theme_desktop_light;
pub mod theme_mobile_dark;
pub mod theme_mobile_light;
pub mod image_cache;
pub mod bare_step;
pub mod turtle_step;

pub mod designer;
pub mod designer_dummy;
pub mod designer_theme;
pub mod designer_outline_tree;
pub mod designer_view;
pub mod designer_outline;
pub mod designer_data;
pub mod designer_toolbox;

pub mod defer_with_redraw;

pub mod xr_hands;

pub use crate::{
    data_binding::{DataBindingStore, DataBindingMap},
    button::*,
    cached_widget::*,
    view::*,
    adaptive_view::*,
    image::*,
    image_blend::*,
    icon::*,
    label::*,
    slider::*,
    root::*,
    text_flow::*,
    markdown::*,
    html::*,
    check_box::*,
    drop_down::*,
    modal::*,
    tooltip::*,
    popup_notification::*,
    video::*,
    radio_button::*,
    text_input::*,
    link_label::*,
    portal_list::*,
    portal_list2::*,
    flat_list::*,
    page_flip::*,
    slide_panel::*,
    fold_button::*,
    dock::*,
    stack_navigation::*,
    expandable_panel::*,
    command_text_input::*,
    window::*,
    multi_window::*,
    web_view::*,
    scroll_bars::{ScrollBars},
    scroll_shadow::{DrawScrollShadow},
    scroll_bar::{ScrollBar},
    slides_view::{SlidesView},
    widget_match_event::WidgetMatchEvent,
    toggle_panel::*,
    defer_with_redraw::*,
    widget::{
        WidgetSet,
        WidgetUid,
        DrawStep,
        DrawStepApi,
        CreateAt,
        WidgetCache,
        WidgetActionCxExt,
        WidgetActionsApi,
        WidgetActionTrait,
        WidgetAction,
        WidgetActionCast,
        WidgetActionOptionApi,
        OptionWidgetRefExt,
        WidgetRef,
        Widget,
        WidgetNode,
        WidgetRegistry,
        WidgetFactory,
        WidgetSetIterator,
        DrawStateWrap,
    }
};


pub fn live_design(cx: &mut Cx) {
    cx.link(live_id!(theme), live_id!(theme_desktop_dark));
    if cx.in_makepad_studio() {
        cx.link(live_id!(designer), live_id!(designer_real));
    }
    else{
        cx.link(live_id!(designer), live_id!(designer_dummy));
    }

    makepad_draw::live_design(cx);
    crate::page_flip::live_design(cx);
    crate::debug_view::live_design(cx);
    crate::performance_view::live_design(cx);
    crate::fold_header::live_design(cx);
    crate::splitter::live_design(cx);
    crate::theme_desktop_dark::live_design(cx);
    crate::theme_desktop_light::live_design(cx);
    crate::theme_mobile_dark::live_design(cx);
    crate::theme_mobile_light::live_design(cx);
    crate::slider::live_design(cx);
    crate::label::live_design(cx);
    crate::list::live_design(cx);
    crate::nav_control::live_design(cx);
    crate::image::live_design(cx);
    crate::multi_image::live_design(cx);
    crate::image_blend::live_design(cx);
    crate::icon::live_design(cx);
    crate::rotated_image::live_design(cx);
    crate::modal::live_design(cx);
    crate::tooltip::live_design(cx);
    crate::popup_notification::live_design(cx);
    crate::video::live_design(cx);
    crate::view::live_design(cx);
    crate::adaptive_view::live_design(cx);
    crate::view_ui::live_design(cx);
    crate::fold_button::live_design(cx);
    crate::text_input::live_design(cx);
    crate::link_label::live_design(cx);
    crate::scroll_shadow::live_design(cx);
    crate::button::live_design(cx);
    crate::desktop_button::live_design(cx);
    crate::window::live_design(cx);
    crate::window_menu::live_design(cx);
    crate::scroll_bar::live_design(cx);
    crate::scroll_bars::live_design(cx);
    crate::check_box::live_design(cx);
    crate::radio_button::live_design(cx);
    crate::popup_menu::live_design(cx);
    crate::drop_down::live_design(cx);
    crate::multi_window::live_design(cx);
    crate::portal_list::live_design(cx);
    crate::portal_list2::live_design(cx);
    crate::flat_list::live_design(cx);
    crate::slide_panel::live_design(cx);
    crate::tab::live_design(cx);
    crate::tab_bar::live_design(cx);
    crate::dock::live_design(cx);
    crate::color_picker::live_design(cx);
    crate::file_tree::live_design(cx);
    crate::slides_view::live_design(cx);
    crate::tab_close_button::live_design(cx);
    crate::keyboard_view::live_design(cx);
    crate::vectorline::live_design(cx);
    crate::stack_navigation::live_design(cx);
    crate::expandable_panel::live_design(cx);
    crate::text_flow::live_design(cx);
    crate::markdown::live_design(cx);
    crate::html::live_design(cx);
    crate::root::live_design(cx);
    crate::bare_step::live_design(cx);
    crate::turtle_step::live_design(cx);
    crate::toggle_panel::live_design(cx);
    crate::cached_widget::live_design(cx);
    crate::command_text_input::live_design(cx);
    crate::web_view::live_design(cx);
<<<<<<< HEAD

=======
    crate::xr_hands::live_design(cx);
        
>>>>>>> 7ee167f8
    crate::designer_theme::live_design(cx);
    crate::designer::live_design(cx);
    crate::designer_dummy::live_design(cx);
    crate::designer_view::live_design(cx);
    crate::designer_outline::live_design(cx);
    crate::designer_outline_tree::live_design(cx);
    crate::designer_toolbox::live_design(cx);
}<|MERGE_RESOLUTION|>--- conflicted
+++ resolved
@@ -242,12 +242,8 @@
     crate::cached_widget::live_design(cx);
     crate::command_text_input::live_design(cx);
     crate::web_view::live_design(cx);
-<<<<<<< HEAD
-
-=======
     crate::xr_hands::live_design(cx);
         
->>>>>>> 7ee167f8
     crate::designer_theme::live_design(cx);
     crate::designer::live_design(cx);
     crate::designer_dummy::live_design(cx);
