use crate::{
    makepad_derive_widget::*, makepad_draw::*, makepad_platform::event::video_decoding::*,
    widget::*, VideoColorFormat,
};
use std::{
    ops::Range,
    sync::mpsc::channel,
    sync::{Arc, Mutex},
    thread,
    time::{Duration, Instant},
};

const MAX_FRAMES_TO_DECODE: usize = 20;
const FRAME_BUFFER_LOW_WATER_MARK: usize = MAX_FRAMES_TO_DECODE / 3;

// Usage
// is_looping - determines if the video should be played in a loop. defaults to false.
// hold_to_pause - determines if the video should be paused when the user hold the pause button. defaults to false.
// autoplay - determines if the video should start playback when the widget is created. defaults to false.

live_design! {
    VideoBase = {{Video}} {}
}

// TODO:

// - Add audio playback
// - Add support for SemiPlanar nv21, currently we assume that SemiPlanar is nv12
// - Add function to restart playback manually when not looping.

// - Optimizations:
//      - determine frame chunk size based on memory usage: minimal amount of frames to keep in memory for smooth playback considering their size
//      - we're allocating new vec and copying data from java into rust when decoding, if we need to we could have a shared memory buffer between them, but that
//        introduces a lot of complexity.


#[derive(Live)]
pub struct Video {
    // Drawing
    #[live]
    draw_bg: DrawColor,
    #[walk]
    walk: Walk,
    #[live]
    layout: Layout,
    #[live]
    scale: f64,

    // Source and textures
    #[live]
    source: LiveDependency,
    #[rust]
    textures: [Option<Texture>; 3],

    // Playback
    #[live(false)]
    is_looping: bool,
    #[live(false)]
    hold_to_pause: bool,
    #[live(false)]
    autoplay: bool,
    #[rust]
    playback_state: PlaybackState,
    #[rust]
    pause_time: Option<Instant>,
    #[rust]
    total_pause_duration: Duration,

    // Original video metadata
    #[rust]
    video_width: usize,
    #[rust]
    video_height: usize,
    #[rust]
    total_duration: u128,
    #[rust]
    original_frame_rate: usize,
    #[rust]
    color_format: VideoColorFormat,

    // Buffering
    #[rust]
    frames_buffer: SharedFrameBuffer,
    #[rust]
    tmp_recycled_vec: Vec<u8>,

    // Frame
    #[rust]
    is_current_texture_preview: bool,
    #[rust]
    next_frame_ts: u128,
    #[rust]
    frame_ts_interval: f64,
    #[rust]
    start_time: Option<Instant>,
    #[rust]
    tick: Timer,

    // Decoding
    #[rust]
    decoding_receiver: ToUIReceiver<Vec<u8>>,
    #[rust]
    decoding_state: DecodingState,
    // #[rust]
    // vec_pool: SharedVecPool,
    #[rust]
    available_to_fetch: bool,

    #[rust]
    id: LiveId,
}

#[derive(Clone, Default, PartialEq, WidgetRef)]
pub struct VideoRef(WidgetRef);

impl VideoRef {
    pub fn begin_decoding(&mut self, cx: &mut Cx) {
        if let Some(mut inner) = self.borrow_mut() {
            inner.initialize_decoding(cx);
        }
    }

    // it will initialize decoding if not already initialized
    pub fn show_preview(&mut self, cx: &mut Cx) {
        if let Some(mut inner) = self.borrow_mut() {
            inner.show_preview(cx);
        }
    }

    // it will initialize decoding if not already initialized
    pub fn begin_playback(&mut self, cx: &mut Cx) {
        if let Some(mut inner) = self.borrow_mut() {
            inner.begin_playback(cx);
        }
    }

    pub fn pause_playback(&self) {
        if let Some(mut inner) = self.borrow_mut() {
            inner.pause_playback();
        }
    }

    pub fn resume_playback(&self) {
        if let Some(mut inner) = self.borrow_mut() {
            inner.resume_playback();
        }
    }

    // it will finish playback and cleanup decoding
    pub fn end_playback(&mut self, cx: &mut Cx) {
        if let Some(mut inner) = self.borrow_mut() {
            inner.end_playback(cx);
        }
    }
}

#[derive(Clone, Default, WidgetSet)]
pub struct VideoSet(WidgetSet);

impl VideoSet {}

#[derive(Default, PartialEq)]
enum DecodingState {
    #[default]
    NotStarted,
    Initializing,
    Initialized,
    Decoding,
    ChunkFinished,
}

#[derive(Default, PartialEq, Debug)]
enum PlaybackState {
    #[default]
    NotStarted,
    Previewing,
    Playing,
    Paused,
    Finished,
}

impl LiveHook for Video {
    fn before_live_design(cx: &mut Cx) {
        register_widget!(cx, Video);
    }

    fn after_new_from_doc(&mut self, cx: &mut Cx) {
        self.id = LiveId::unique();
        if self.autoplay {
            self.begin_playback(cx);
        }
    }
}

#[derive(Clone, WidgetAction)]
pub enum VideoAction {
    None,
}

impl Widget for Video {
    fn redraw(&mut self, cx: &mut Cx) {
        self.draw_bg.redraw(cx);
    }

    fn walk(&mut self, _cx: &mut Cx) -> Walk {
        self.walk
    }

    fn draw_walk_widget(&mut self, cx: &mut Cx2d, walk: Walk) -> WidgetDraw {
        self.draw_bg.draw_walk(cx, walk);
        WidgetDraw::done()
    }

    fn handle_widget_event_with(
        &mut self,
        cx: &mut Cx,
        event: &Event,
        dispatch_action: &mut dyn FnMut(&mut Cx, WidgetActionItem),
    ) {
        let uid = self.widget_uid();
        self.handle_event_with(cx, event, &mut |cx, action| {
            dispatch_action(cx, WidgetActionItem::new(action.into(), uid));
        });
    }
}

impl Video {
    pub fn handle_event_with(
        &mut self,
        cx: &mut Cx,
        event: &Event,
        _dispatch_action: &mut dyn FnMut(&mut Cx, VideoAction),
    ) {
        if let Event::VideoDecodingInitialized(event) = event {
            if event.video_id == self.id {
                self.handle_decoding_initialized(cx, event);
            }
        }

        if let Event::VideoChunkDecoded(video_id) = event {
            if *video_id == self.id {
                self.decoding_state = DecodingState::ChunkFinished;
                self.available_to_fetch = true;
            }
        }

        if self.tick.is_event(event).is_some() {
            self.maybe_show_preview(cx);
            self.maybe_advance_playback(cx);

            if self.should_fetch() {
                self.available_to_fetch = false;
                cx.fetch_next_video_frames(self.id, MAX_FRAMES_TO_DECODE);
            } else if self.should_request_decoding() {
                let frames_to_decode = if self.playback_state == PlaybackState::Previewing {
                    1
                } else {
                    MAX_FRAMES_TO_DECODE
                };
                cx.decode_next_video_chunk(self.id, frames_to_decode);
                self.decoding_state = DecodingState::Decoding;
            }
        }

        self.handle_gestures(cx, event);
        self.handle_activity_events(event);
        self.handle_errors(event);
    }

    fn initialize_decoding(&mut self, cx: &mut Cx) {
        if self.decoding_state == DecodingState::NotStarted {
            match cx.get_dependency(self.source.as_str()) {
                Ok(data) => {
                    cx.initialize_video_decoding(self.id, data, 60);
                    self.decoding_state = DecodingState::Initializing;
                }
                Err(e) => {
                    error!(
                        "initialize_decoding: resource not found {} {}",
                        self.source.as_str(),
                        e
                    );
                }
            }
        }
    }

    fn handle_decoding_initialized(&mut self, cx: &mut Cx, event: &VideoDecodingInitializedEvent) {
        self.decoding_state = DecodingState::Initialized;
        self.video_width = event.video_width as usize;
        self.video_height = event.video_height as usize;
        self.original_frame_rate = event.frame_rate;
        self.total_duration = event.duration;
        self.color_format = event.color_format;
        self.frame_ts_interval = 1000000.0 / self.original_frame_rate as f64;

        let is_plannar = if self.color_format == VideoColorFormat::YUV420Planar {
            1.0
        } else {
            0.0
        };
        self.draw_bg.set_uniform(cx, id!(is_plannar), &[is_plannar]);
        self.draw_bg
            .set_uniform(cx, id!(video_height), &[self.video_height as f32]);
        self.draw_bg
            .set_uniform(cx, id!(video_width), &[self.video_width as f32]);

        // Debug
        // makepad_error_log::log!(
        //     "Video id {} - decoding initialized: \n {}x{}px | {} FPS | Color format: {:?} | Timestamp interval: {:?}",
        //     self.id.0,
        //     self.video_width,
        //     self.video_height,
        //     self.original_frame_rate,
        //     self.color_format,
        //     self.frame_ts_interval
        // );

        cx.decode_next_video_chunk(self.id, MAX_FRAMES_TO_DECODE + MAX_FRAMES_TO_DECODE / 2);
        self.decoding_state = DecodingState::Decoding;

        self.begin_buffering_thread(cx);
        self.tick = cx.start_interval(8.0);
    }

    fn begin_buffering_thread(&mut self, cx: &mut Cx) {
        let video_sender = self.decoding_receiver.sender();
        cx.video_decoding_input(self.id, move |data| {
            let _ = video_sender.send(data);
        });

        let frames_buffer = Arc::clone(&self.frames_buffer);

        let (_new_sender, new_receiver) = channel();
        let old_receiver = std::mem::replace(&mut self.decoding_receiver.receiver, new_receiver);

        thread::spawn(move || loop {
            let mut frame_group = old_receiver.recv().unwrap();
            let mut buffer = frames_buffer.lock().unwrap();
            buffer.append(&mut frame_group);
        });
    }

    fn maybe_show_preview(&mut self, cx: &mut Cx) {
        if self.playback_state == PlaybackState::Previewing && !self.is_current_texture_preview {
            let frame_metadata = self.parse_next_frame_metadata();
            self.update_textures(cx, &frame_metadata);
            self.is_current_texture_preview = true;

            self.draw_bg.set_uniform(cx, id!(is_last_frame), &[0.0]);
            self.draw_bg.set_uniform(cx, id!(texture_available), &[1.0]);
            self.redraw(cx);
        }
    }

    fn maybe_advance_playback(&mut self, cx: &mut Cx) {
        if self.playback_state == PlaybackState::Playing {
            let now = Instant::now();
            let video_time_us = match self.start_time {
                Some(start_time) => now.duration_since(start_time).as_micros(),
                None => 0,
            };

            if video_time_us >= self.next_frame_ts || self.start_time.is_none() {
                if self.frames_buffer.lock().unwrap().is_empty() {
                    return;
                }

                let frame_metadata = self.parse_next_frame_metadata();
                self.update_textures(cx, &frame_metadata);

                if self.start_time.is_none() {
                    self.start_time = Some(now);
                    self.draw_bg.set_uniform(cx, id!(is_last_frame), &[0.0]);
                    self.draw_bg.set_uniform(cx, id!(texture_available), &[1.0]);
                }
                self.redraw(cx);

                // if at the last frame, loop or stop
                if frame_metadata.is_eos {
                    self.next_frame_ts = 0;
                    self.start_time = None;
                    if !self.is_looping {
                        self.draw_bg.set_uniform(cx, id!(is_last_frame), &[1.0]);
                        self.playback_state = PlaybackState::Finished;
                    }
                } else {
                    self.next_frame_ts =
                        frame_metadata.timestamp + self.frame_ts_interval.ceil() as u128;
                }
            }
        }
    }

<<<<<<< HEAD
    fn parse_next_frame_metadata(&self) -> FrameMetadata {
        let mut frame_buffer = self.frames_buffer.lock().unwrap();
        // | Timestamp (8B)  | Y Stride (4B) | U Stride (4B) | V Stride (4B) | isEoS (1B) | Pixel data length (4b) | Pixel Data |

        if frame_buffer.len() < 25 {
            panic!("Insufficient data to parse frame metadata");
        }

        // might have to update for different endianness depending of the platform
        let timestamp = u64::from_be_bytes(frame_buffer[0..8].try_into().unwrap()) as u128;

        let y_stride = u32::from_be_bytes(frame_buffer[8..12].try_into().unwrap()) as usize;
        let u_stride = u32::from_be_bytes(frame_buffer[12..16].try_into().unwrap()) as usize;
        let v_stride = u32::from_be_bytes(frame_buffer[16..20].try_into().unwrap()) as usize;

        let is_eos = frame_buffer[20] != 0;

        let frame_length = u32::from_be_bytes(frame_buffer[21..25].try_into().unwrap()) as usize;
        let frame_range = 0..frame_length;

        // Drain the metadata from the buffer
        frame_buffer.drain(0..25);

        FrameMetadata {
            timestamp,
            y_stride,
            u_stride,
            v_stride,
            frame_range,
            is_eos,
        }
    }

    fn update_textures(&mut self, cx: &mut Cx, frame_metadata: &FrameMetadata) {
        let range = &frame_metadata.frame_range;
        let y_stride = frame_metadata.y_stride;
        let u_stride = frame_metadata.u_stride;
        let v_stride = frame_metadata.v_stride;

        self.draw_bg
            .set_uniform(cx, id!(y_stride), &[y_stride as f32]);
        self.draw_bg
            .set_uniform(cx, id!(u_stride), &[u_stride as f32]);
        self.draw_bg
            .set_uniform(cx, id!(v_stride), &[v_stride as f32]);

        match self.color_format {
            VideoColorFormat::YUV420Planar => {
                // y
                let y_plane_range = range.start..range.start + y_stride * self.video_height;
                self.drain_frame_buffer(y_plane_range);
                self.update_texture(cx, 0, TextureFormat::ImageR8, y_stride);

                // u
                let u_plane_start = range.start; // + y_stride * self.video_height;
                let u_plane_range =
                    u_plane_start..u_plane_start + u_stride * (self.video_height / 2);
                self.drain_frame_buffer(u_plane_range);
                self.update_texture(cx, 1, TextureFormat::ImageR8, u_stride);

                // v
                let v_plane_start = u_plane_start; //+ u_stride * (self.video_height / 2);
                let v_plane_range =
                    v_plane_start..v_plane_start + v_stride * (self.video_height / 2);
                self.drain_frame_buffer(v_plane_range);
                self.update_texture(cx, 2, TextureFormat::ImageR8, v_stride);
            }
            VideoColorFormat::YUV420SemiPlanar => {
                // y
                let y_plane_range = range.start..range.start + y_stride * self.video_height;
                self.drain_frame_buffer(y_plane_range);
                self.update_texture(cx, 0, TextureFormat::ImageR8, y_stride);

                // uv
                let uv_plane_size = y_stride * self.video_height / 2;
                let uv_plane_range = 0..uv_plane_size;
                self.drain_frame_buffer(uv_plane_range);
                self.update_texture(cx, 1, TextureFormat::ImageRG8, u_stride);
            }
            _ => todo!(),
        }
    }

    fn drain_frame_buffer(&mut self, range: Range<usize>) {
        let mut frame_buffer = self.frames_buffer.lock().unwrap();
        self.tmp_recycled_vec.clear();
        self.tmp_recycled_vec.extend(frame_buffer.drain(range));
    }

    fn update_texture(&mut self, cx: &mut Cx, slot: usize, format: TextureFormat, stride: usize) {
        if self.textures[slot].is_none() {
            let new_texture = Texture::new(cx);
            let (width, height) = match (self.color_format, slot) {
                (VideoColorFormat::YUV420Planar, 0) | (VideoColorFormat::YUV420SemiPlanar, 0) => {
                    (self.video_width, self.video_height)
                }
                (VideoColorFormat::YUV420Planar, _) => {
                    (self.video_width / 2, self.video_height / 2)
                }
                (VideoColorFormat::YUV420SemiPlanar, 1) => {
                    (self.video_width, self.video_height / 2)
                }
                _ => panic!("Unsupported color format or slot"),
            };
            new_texture.set_desc(
                cx,
                TextureDesc {
                    format,
                    width: Some(width),
                    height: Some(height),
                    mipmapping: false,
                    unpack_row_length: Some(stride),
=======
    fn update_texture(&mut self, cx: &mut Cx, pixel_data: Arc<Mutex<Vec<u32>>>) {
        if self.texture.is_none() {
            let texture = Texture::new(cx);
            texture.set_format(
                cx,
                TextureFormat::VecBGRAu8_32 {
                    width: self.video_width,
                    height: self.video_height,
                    data: vec![]
>>>>>>> 82f83400
                },
            );
            self.textures[slot] = Some(new_texture);
        }

<<<<<<< HEAD
        let texture = self.textures[slot].as_mut().unwrap();
        texture.swap_image_u8(cx, &mut self.tmp_recycled_vec);
=======
        let texture = self.texture.as_mut().unwrap();

        {
            let mut data_locked = pixel_data.lock().unwrap();
            texture.swap_vec_u32(cx, &mut *data_locked);
        }
>>>>>>> 82f83400

        self.draw_bg.draw_vars.set_texture(slot, &texture);
    }

    fn handle_gestures(&mut self, cx: &mut Cx, event: &Event) {
        match event.hits(cx, self.draw_bg.area()) {
            Hit::FingerDown(_fe) => {
                if self.hold_to_pause {
                    self.pause_playback();
                }
            }
            Hit::FingerUp(_fe) => {
                if self.hold_to_pause {
                    self.resume_playback();
                }
            }
            _ => (),
        }
    }

    fn handle_activity_events(&mut self, event: &Event) {
        match event {
            Event::Pause => self.pause_playback(),
            Event::Resume => self.resume_playback(),
            _ => (),
        }
    }

    fn handle_errors(&mut self, event: &Event) {
        if let Event::VideoDecodingError(event) = event {
            if event.video_id == self.id {
                error!(
                    "Error decoding video with id {} : {}",
                    self.id.0, event.error
                );
            }
        }
    }

    fn show_preview(&mut self, cx: &mut Cx) {
        if self.playback_state != PlaybackState::Previewing {
            if self.decoding_state == DecodingState::NotStarted {
                self.initialize_decoding(cx);
            }
            self.playback_state = PlaybackState::Previewing;
        }
    }

    fn begin_playback(&mut self, cx: &mut Cx) {
        if self.decoding_state == DecodingState::NotStarted {
            self.initialize_decoding(cx);
        }
        self.playback_state = PlaybackState::Playing;
    }

    fn pause_playback(&mut self) {
        if self.playback_state != PlaybackState::Paused {
            self.pause_time = Some(Instant::now());
            self.playback_state = PlaybackState::Paused;
        }
    }

    fn resume_playback(&mut self) {
        if let Some(pause_time) = self.pause_time.take() {
            let pause_duration = Instant::now().duration_since(pause_time);
            self.total_pause_duration += pause_duration;
            if let Some(start_time) = self.start_time.as_mut() {
                *start_time += pause_duration;
            }
        }
        self.playback_state = PlaybackState::Playing;
    }

    fn end_playback(&mut self, cx: &mut Cx) {
        self.playback_state = PlaybackState::Finished;
        self.start_time = None;
        self.next_frame_ts = 0;
        self.cleanup_decoding(cx);
    }

    fn should_fetch(&self) -> bool {
        self.available_to_fetch && self.is_buffer_running_low()
    }

    fn should_request_decoding(&self) -> bool {
        match self.decoding_state {
            DecodingState::ChunkFinished => self.is_buffer_running_low(),
            _ => false,
        }
    }

    fn is_buffer_running_low(&self) -> bool {
        self.frames_buffer.lock().unwrap().len() < FRAME_BUFFER_LOW_WATER_MARK
    }

    fn cleanup_decoding(&mut self, cx: &mut Cx) {
        if self.decoding_state != DecodingState::NotStarted {
            cx.cleanup_video_decoding(self.id);
            self.frames_buffer.lock().unwrap().clear();
            self.decoding_state = DecodingState::NotStarted;
        }
    }
}

#[derive(Debug)]
struct FrameMetadata {
    timestamp: u128,
    y_stride: usize,
    u_stride: usize,
    v_stride: usize,
    frame_range: Range<usize>,
    is_eos: bool,
}

type SharedFrameBuffer = Arc<Mutex<Vec<u8>>>;<|MERGE_RESOLUTION|>--- conflicted
+++ resolved
@@ -392,7 +392,6 @@
         }
     }
 
-<<<<<<< HEAD
     fn parse_next_frame_metadata(&self) -> FrameMetadata {
         let mut frame_buffer = self.frames_buffer.lock().unwrap();
         // | Timestamp (8B)  | Y Stride (4B) | U Stride (4B) | V Stride (4B) | isEoS (1B) | Pixel data length (4b) | Pixel Data |
@@ -444,33 +443,33 @@
                 // y
                 let y_plane_range = range.start..range.start + y_stride * self.video_height;
                 self.drain_frame_buffer(y_plane_range);
-                self.update_texture(cx, 0, TextureFormat::ImageR8, y_stride);
+                self.update_texture_r(cx, 0, self.video_width, self.video_height, y_stride);
 
                 // u
-                let u_plane_start = range.start; // + y_stride * self.video_height;
+                let u_plane_start = range.start;
                 let u_plane_range =
                     u_plane_start..u_plane_start + u_stride * (self.video_height / 2);
                 self.drain_frame_buffer(u_plane_range);
-                self.update_texture(cx, 1, TextureFormat::ImageR8, u_stride);
+                self.update_texture_r(cx, 1, self.video_width / 2, self.video_height / 2, u_stride);
 
                 // v
-                let v_plane_start = u_plane_start; //+ u_stride * (self.video_height / 2);
+                let v_plane_start = u_plane_start;
                 let v_plane_range =
                     v_plane_start..v_plane_start + v_stride * (self.video_height / 2);
                 self.drain_frame_buffer(v_plane_range);
-                self.update_texture(cx, 2, TextureFormat::ImageR8, v_stride);
+                self.update_texture_r(cx, 2, self.video_width / 2, self.video_height / 2, v_stride);
             }
             VideoColorFormat::YUV420SemiPlanar => {
                 // y
                 let y_plane_range = range.start..range.start + y_stride * self.video_height;
                 self.drain_frame_buffer(y_plane_range);
-                self.update_texture(cx, 0, TextureFormat::ImageR8, y_stride);
+                self.update_texture_r(cx, 0, self.video_width, self.video_height, y_stride);
 
                 // uv
                 let uv_plane_size = y_stride * self.video_height / 2;
                 let uv_plane_range = 0..uv_plane_size;
                 self.drain_frame_buffer(uv_plane_range);
-                self.update_texture(cx, 1, TextureFormat::ImageRG8, u_stride);
+                self.update_texture_rg(cx, 1, self.video_width, self.video_height / 2, u_stride);
             }
             _ => todo!(),
         }
@@ -482,56 +481,44 @@
         self.tmp_recycled_vec.extend(frame_buffer.drain(range));
     }
 
-    fn update_texture(&mut self, cx: &mut Cx, slot: usize, format: TextureFormat, stride: usize) {
+    fn update_texture_r(&mut self, cx: &mut Cx, slot: usize, width: usize, height: usize, stride: usize) {
         if self.textures[slot].is_none() {
             let new_texture = Texture::new(cx);
-            let (width, height) = match (self.color_format, slot) {
-                (VideoColorFormat::YUV420Planar, 0) | (VideoColorFormat::YUV420SemiPlanar, 0) => {
-                    (self.video_width, self.video_height)
-                }
-                (VideoColorFormat::YUV420Planar, _) => {
-                    (self.video_width / 2, self.video_height / 2)
-                }
-                (VideoColorFormat::YUV420SemiPlanar, 1) => {
-                    (self.video_width, self.video_height / 2)
-                }
-                _ => panic!("Unsupported color format or slot"),
-            };
-            new_texture.set_desc(
+            new_texture.set_format(
                 cx,
-                TextureDesc {
-                    format,
-                    width: Some(width),
-                    height: Some(height),
-                    mipmapping: false,
+                TextureFormat::VecRu8 {
+                    width,
+                    height,
+                    data: vec![],
                     unpack_row_length: Some(stride),
-=======
-    fn update_texture(&mut self, cx: &mut Cx, pixel_data: Arc<Mutex<Vec<u32>>>) {
-        if self.texture.is_none() {
-            let texture = Texture::new(cx);
-            texture.set_format(
-                cx,
-                TextureFormat::VecBGRAu8_32 {
-                    width: self.video_width,
-                    height: self.video_height,
-                    data: vec![]
->>>>>>> 82f83400
                 },
             );
             self.textures[slot] = Some(new_texture);
         }
 
-<<<<<<< HEAD
         let texture = self.textures[slot].as_mut().unwrap();
-        texture.swap_image_u8(cx, &mut self.tmp_recycled_vec);
-=======
-        let texture = self.texture.as_mut().unwrap();
-
-        {
-            let mut data_locked = pixel_data.lock().unwrap();
-            texture.swap_vec_u32(cx, &mut *data_locked);
-        }
->>>>>>> 82f83400
+        texture.swap_vec_u8(cx, &mut self.tmp_recycled_vec);
+
+        self.draw_bg.draw_vars.set_texture(slot, &texture);
+    }
+
+    fn update_texture_rg(&mut self, cx: &mut Cx, slot: usize, width: usize, height: usize, stride: usize) {
+        if self.textures[slot].is_none() {
+            let new_texture = Texture::new(cx);
+            new_texture.set_format(
+                cx,
+                TextureFormat::VecRGu8 {
+                    width,
+                    height,
+                    data: vec![],
+                    unpack_row_length: Some(stride),
+                },
+            );
+            self.textures[slot] = Some(new_texture);
+        } 
+
+        let texture = self.textures[slot].as_mut().unwrap();
+        texture.swap_vec_u8(cx, &mut self.tmp_recycled_vec);
 
         self.draw_bg.draw_vars.set_texture(slot, &texture);
     }
