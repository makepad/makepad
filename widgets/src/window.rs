--- conflicted
+++ resolved
@@ -120,10 +120,6 @@
 
 impl Window {
     pub fn handle_event_with(&mut self, cx: &mut Cx, event: &Event, dispatch_action: &mut dyn FnMut(&mut Cx, WindowAction)) {
-<<<<<<< HEAD
-
-=======
->>>>>>> d4743174
         self.debug_view.handle_event(cx, event);
         if self.show_performance_view {
             self.performance_view.handle_widget(cx, event);
