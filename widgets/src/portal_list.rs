--- conflicted
+++ resolved
@@ -465,24 +465,11 @@
                 already_existed = false;
                 WidgetRef::new_from_ptr(cx, Some(*ptr))
             });
-<<<<<<< HEAD
-            Some(entry.clone())
-        }
-        else {
+            Some((entry.clone(), already_existed))
+        } else {
             warning!("Template not found: {template}. Did you add it to the <PortalList> instance in `live_design!{{}}`?");
             None
         }
-=======
-            Some((entry.clone(), already_existed))
-        } else {
-            None
-        }
-    }
-
-    /// Returns `true` if a widget already exists for the given `entry_id` and `template`.
-    pub fn contains_item(&self, entry_id: usize, template: LiveId) -> bool {
-        self.items.contains_key(&(entry_id, template))
->>>>>>> 593144a1
     }
     
     pub fn set_item_range(&mut self, cx: &mut Cx, range_start: usize, range_end: usize) {
