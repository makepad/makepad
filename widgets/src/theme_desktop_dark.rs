use crate::makepad_platform::*;

live_design! {
    import makepad_draw::shader::std::*;
    import crate::base::*;

    // GLOBAL PARAMETERS
    THEME_COLOR_CONTRAST = 1.0
    THEME_COLOR_TINT = #f00
    THEME_COLOR_TINT_AMOUNT = 0.0
    THEME_SPACE_FACTOR = 8.5 // Increase for a less dense layout
    THEME_CORNER_RADIUS = 2.5
    THEME_BEVELING = 0.75
    THEME_FONT_SIZE_BASE = 7.5
    THEME_FONT_SIZE_CONTRAST = 2.5// Greater values = greater font-size steps between font-formats (i.e. from H3 to H2)

    // DIMENSIONS
    THEME_SPACE_1 = (0.5 * (THEME_SPACE_FACTOR))
    THEME_SPACE_2 = (1.0 * (THEME_SPACE_FACTOR))
    THEME_SPACE_3 = (1.5 * (THEME_SPACE_FACTOR))

    THEME_MSPACE_1 = {top: (THEME_SPACE_1), right: (THEME_SPACE_1), bottom: (THEME_SPACE_1), left: (THEME_SPACE_1)} THEME_MSPACE_H_1 = {top: 0., right: (THEME_SPACE_1), bottom: 0., left: (THEME_SPACE_1)}
    THEME_MSPACE_V_1 = {top: (THEME_SPACE_1), right: 0., bottom: (THEME_SPACE_1), left: 0.}
    THEME_MSPACE_2 = {top: (THEME_SPACE_2), right: (THEME_SPACE_2), bottom: (THEME_SPACE_2), left: (THEME_SPACE_2)}
    THEME_MSPACE_H_2 = {top: 0., right: (THEME_SPACE_2), bottom: 0., left: (THEME_SPACE_2)}
    THEME_MSPACE_V_2 = {top: (THEME_SPACE_2), right: 0., bottom: (THEME_SPACE_2), left: 0.}
    THEME_MSPACE_3 = {top: (THEME_SPACE_3), right: (THEME_SPACE_3), bottom: (THEME_SPACE_3), left: (THEME_SPACE_3)}
    THEME_MSPACE_H_3 = {top: 0., right: (THEME_SPACE_3), bottom: 0., left: (THEME_SPACE_3)}
    THEME_MSPACE_V_3 = {top: (THEME_SPACE_3), right: 0., bottom: (THEME_SPACE_3), left: 0.}

    THEME_DATA_ITEM_HEIGHT = 23.0
    THEME_DATA_ICON_WIDTH = 16.0
    THEME_DATA_ICON_HEIGHT = 24.0

    THEME_CONTAINER_CORNER_RADIUS = (THEME_CORNER_RADIUS * 2.)
    THEME_TEXTSELECTION_CORNER_RADIUS = (THEME_CORNER_RADIUS * .5)
    THEME_TAB_HEIGHT = 32.0,
    THEME_SPLITTER_HORIZONTAL = 16.0,
    THEME_SPLITTER_MIN_HORIZONTAL = (THEME_TAB_HEIGHT),
    THEME_SPLITTER_MAX_HORIZONTAL = (THEME_TAB_HEIGHT + THEME_SPLITTER_SIZE),
    THEME_SPLITTER_MIN_VERTICAL = (THEME_SPLITTER_HORIZONTAL),
    THEME_SPLITTER_MAX_VERTICAL = (THEME_SPLITTER_HORIZONTAL + THEME_SPLITTER_SIZE),
    THEME_SPLITTER_SIZE = 5.0
    THEME_DOCK_BORDER_SIZE: 0.0

    // COLOR PALETTE
    // HIGHER VALUE = HIGHER CONTRAST, RECOMMENDED VALUES: 0.5 - 2.5

    THEME_COLOR_W = #FFFFFFFF
    THEME_COLOR_W_H = #FFFFFF00
    THEME_COLOR_B = #000000FF
    THEME_COLOR_B_H = #00000000

    THEME_COLOR_WHITE = (mix(THEME_COLOR_W, #FFFFFF00, pow(0.1, THEME_COLOR_CONTRAST)))
    THEME_COLOR_U_5 = (mix(THEME_COLOR_W, THEME_COLOR_W_H, pow(0.35, THEME_COLOR_CONTRAST)))
    THEME_COLOR_U_4 = (mix(THEME_COLOR_W, THEME_COLOR_W_H, pow(0.6, THEME_COLOR_CONTRAST)))
    THEME_COLOR_U_3 = (mix(THEME_COLOR_W, THEME_COLOR_W_H, pow(0.75, THEME_COLOR_CONTRAST)))
    THEME_COLOR_U_2 = (mix(THEME_COLOR_W, THEME_COLOR_W_H, pow(0.9, THEME_COLOR_CONTRAST)))
    THEME_COLOR_U_1 = (mix(THEME_COLOR_W, THEME_COLOR_W_H, pow(0.95, THEME_COLOR_CONTRAST)))
    THEME_COLOR_U_HIDDEN = (THEME_COLOR_W_H)

    THEME_COLOR_D_HIDDEN = (THEME_COLOR_B_H)
    THEME_COLOR_D_1 = (mix(THEME_COLOR_B, THEME_COLOR_B_H, pow(0.85, THEME_COLOR_CONTRAST)))
    THEME_COLOR_D_2 = (mix(THEME_COLOR_B, THEME_COLOR_B_H, pow(0.75, THEME_COLOR_CONTRAST)))
    THEME_COLOR_D_3 = (mix(THEME_COLOR_B, THEME_COLOR_B_H, pow(0.6, THEME_COLOR_CONTRAST)))
    THEME_COLOR_D_4 = (mix(THEME_COLOR_B, THEME_COLOR_B_H, pow(0.4, THEME_COLOR_CONTRAST)))
    THEME_COLOR_BLACK = (mix(THEME_COLOR_B, THEME_COLOR_B_H, pow(0.1, THEME_COLOR_CONTRAST)))

    // BASICS
    THEME_COLOR_MAKEPAD = #FF5C39FF

    THEME_COLOR_BG_APP = (mix(
        mix(THEME_COLOR_B, THEME_COLOR_TINT, THEME_COLOR_TINT_AMOUNT),
        mix(THEME_COLOR_W, THEME_COLOR_TINT, THEME_COLOR_TINT_AMOUNT),
        pow(0.3, THEME_COLOR_CONTRAST)))
    THEME_COLOR_FG_APP = (mix(
        mix(THEME_COLOR_B, THEME_COLOR_TINT, THEME_COLOR_TINT_AMOUNT),
        mix(THEME_COLOR_W, THEME_COLOR_TINT, THEME_COLOR_TINT_AMOUNT),
        pow(0.36, THEME_COLOR_CONTRAST))
    )
    THEME_COLOR_BG_UNFOCUSSED = (THEME_COLOR_BG_HIGHLIGHT * 0.85)
    THEME_COLOR_APP_CAPTION_BAR = (THEME_COLOR_D_HIDDEN)
    THEME_COLOR_DRAG_QUAD = (THEME_COLOR_U_5)

    THEME_COLOR_CURSOR_BG = (THEME_COLOR_BLACK)
    THEME_COLOR_CURSOR_BORDER = (THEME_COLOR_WHITE)

    THEME_COLOR_TEXT_DEFAULT = (THEME_COLOR_U_5)
    THEME_COLOR_TEXT_DEFAULT_DARK = (THEME_COLOR_D_4)
    THEME_COLOR_TEXT_HL = (THEME_COLOR_TEXT_DEFAULT)

    THEME_COLOR_TEXT_PRESSED = (THEME_COLOR_U_4)
    THEME_COLOR_TEXT_HOVER = (THEME_COLOR_WHITE)
    THEME_COLOR_TEXT_ACTIVE = (THEME_COLOR_U_5)
    THEME_COLOR_TEXT_INACTIVE = (THEME_COLOR_U_5)
    THEME_COLOR_TEXT_SELECTED = (THEME_COLOR_WHITE)
    THEME_COLOR_TEXT_FOCUSED = (THEME_COLOR_U_5)
    THEME_COLOR_TEXT_PLACEHOLDER = (THEME_COLOR_U_4)
    THEME_COLOR_TEXT_META = (THEME_COLOR_U_4)

    THEME_COLOR_TEXT_CURSOR = (THEME_COLOR_WHITE)

    THEME_COLOR_BG_CONTAINER = (THEME_COLOR_D_3 * 0.8)
    THEME_COLOR_BG_EVEN = (THEME_COLOR_BG_CONTAINER * 0.875)
    THEME_COLOR_BG_ODD = (THEME_COLOR_BG_CONTAINER * 1.125)
    THEME_COLOR_BG_HIGHLIGHT = (THEME_COLOR_U_1) // Code-blocks and quotes.
    THEME_COLOR_BG_HIGHLIGHT_INLINE = (THEME_COLOR_U_3) // i.e. inline code

    THEME_COLOR_BEVEL_LIGHT = (THEME_COLOR_U_3)
    THEME_COLOR_BEVEL_SHADOW = (THEME_COLOR_D_3)

    // WIDGET COLORS
    THEME_COLOR_CTRL_DEFAULT = (THEME_COLOR_U_1)
    THEME_COLOR_CTRL_PRESSED = (THEME_COLOR_D_1)
    THEME_COLOR_CTRL_HOVER = (THEME_COLOR_U_2)
    THEME_COLOR_CTRL_ACTIVE = (THEME_COLOR_D_2)
    THEME_COLOR_CTRL_SELECTED = (THEME_COLOR_U_2)
    THEME_COLOR_CTRL_INACTIVE = (THEME_COLOR_D_HIDDEN)

    THEME_COLOR_FLOATING_BG = #505050FF // Elements that live on top of the UI like dialogs, popovers, and context menus.

    // Background of textinputs, radios, checkboxes etc.
    THEME_COLOR_INSET_DEFAULT = (THEME_COLOR_D_1)
    THEME_COLOR_INSET_PIT_TOP = (THEME_COLOR_D_4)
    THEME_COLOR_INSET_PIT_TOP_HOVER = (THEME_COLOR_D_4)
    THEME_COLOR_INSET_PIT_BOTTOM = (THEME_COLOR_D_HIDDEN)

    // Progress bars, slider amounts etc.
    THEME_COLOR_AMOUNT_DEFAULT = (THEME_COLOR_U_3)
    THEME_COLOR_AMOUNT_DEFAULT_BIG = #A
    THEME_COLOR_AMOUNT_HOVER = (THEME_COLOR_U_4)
    THEME_COLOR_AMOUNT_ACTIVE = (THEME_COLOR_U_5)
    THEME_COLOR_AMOUNT_TRACK_DEFAULT = (THEME_COLOR_D_3)
    THEME_COLOR_AMOUNT_TRACK_HOVER = (THEME_COLOR_D_3)
    THEME_COLOR_AMOUNT_TRACK_ACTIVE = (THEME_COLOR_D_4)

    // WIDGET SPECIFIC COLORS
    THEME_COLOR_DIVIDER = (THEME_COLOR_D_4)

    THEME_COLOR_SLIDER_NUB_DEFAULT = (THEME_COLOR_WHITE)
    THEME_COLOR_SLIDER_NUB_HOVER = (THEME_COLOR_WHITE)
    THEME_COLOR_SLIDER_NUB_ACTIVE = (THEME_COLOR_WHITE)

    THEME_COLOR_SLIDES_CHAPTER = (THEME_COLOR_MAKEPAD)
    THEME_COLOR_SLIDES_BG = (THEME_COLOR_D_4)

    THEME_COLOR_SLIDER_BIG_NUB_TOP = #8
    THEME_COLOR_SLIDER_BIG_NUB_TOP_HOVER = #A
    THEME_COLOR_SLIDER_BIG_NUB_BOTTOM = #282828
    THEME_COLOR_SLIDER_BIG_NUB_BOTTOM_HOVER = #3

    THEME_COLOR_CTRL_SCROLLBAR_HOVER = (THEME_COLOR_U_3)

    THEME_COLOR_DOCK_CONTAINER = (THEME_COLOR_BG_CONTAINER)
    THEME_COLOR_DOCK_TAB_SELECTED = (THEME_COLOR_FG_APP)
    THEME_COLOR_DOCK_TAB_SELECTED_MINIMAL = (THEME_COLOR_U_4)


    // TODO: THESE ARE APPLICATION SPECIFIC COLORS THAT SHOULD BE MOVED FROM THE GENERAL THEME TO THE GIVEN PROJECT
    THEME_COLOR_HIGH = #C00
    THEME_COLOR_MID = #FA0
    THEME_COLOR_LOW = #8A0
    THEME_COLOR_PANIC = #f0f
    THEME_COLOR_ICON_WAIT = (THEME_COLOR_LOW),
    THEME_COLOR_ERROR = (THEME_COLOR_HIGH),
    THEME_COLOR_WARNING = (THEME_COLOR_MID),
    THEME_COLOR_ICON_PANIC = (THEME_COLOR_HIGH)


    // TYPOGRAPHY
    THEME_FONT_SIZE_CODE = 9.0
    THEME_FONT_LINE_SPACING = 1.43

    THEME_FONT_SIZE_1 = (THEME_FONT_SIZE_BASE + 16 * THEME_FONT_SIZE_CONTRAST)
    THEME_FONT_SIZE_2 = (THEME_FONT_SIZE_BASE + 8 * THEME_FONT_SIZE_CONTRAST)
    THEME_FONT_SIZE_3 = (THEME_FONT_SIZE_BASE + 4 * THEME_FONT_SIZE_CONTRAST)
    THEME_FONT_SIZE_4 = (THEME_FONT_SIZE_BASE + 2 * THEME_FONT_SIZE_CONTRAST)
    THEME_FONT_SIZE_P = (THEME_FONT_SIZE_BASE + 1 * THEME_FONT_SIZE_CONTRAST)

    THEME_FONT_LABEL = { font: { path: dep("crate://self/resources/GoNotoKurrent-Regular.ttf") } } // TODO: LEGACY, REMOVE. REQUIRED BY RUN LIST IN STUDIO ATM
    THEME_FONT_REGULAR = { font: { path: dep("crate://self/resources/GoNotoKurrent-Regular.ttf") } }
    THEME_FONT_BOLD = { font: { path: dep("crate://self/resources/GoNotoKurrent-Bold.ttf") } }
    THEME_FONT_ITALIC = { font: { path: dep("crate://self/resources/NotoSans-Italic.ttf") } }
    THEME_FONT_BOLD_ITALIC = { font: { path: dep("crate://self/resources/NotoSans-BoldItalic.ttf") } }
    THEME_FONT_CODE = {
        font: { path: dep("crate://self/resources/LiberationMono-Regular.ttf") }
        font_size: (THEME_FONT_SIZE_CODE)
        brightness: 1.1
        top_drop: 1.3
        line_spacing: 2.0
    }

    Label = <LabelBase> {
        width: Fit, height: Fit,
        draw_text: {
            color: (THEME_COLOR_TEXT_DEFAULT),
            text_style: <THEME_FONT_REGULAR> {},
            wrap: Word
        }
    }

    H1 = <Label> {
        width: Fill,
        margin: {top: (THEME_FONT_SIZE_1)}
        draw_text: {
            wrap: Word
            text_style: <THEME_FONT_BOLD> {
                line_spacing: (THEME_FONT_LINE_SPACING),
                font_size: (THEME_FONT_SIZE_1)
            }
            color: (THEME_COLOR_TEXT_HL)
        }
        text: "Headline H1"
    }

    H1italic = <Label> {
        width: Fill,
        margin: {top: (THEME_FONT_SIZE_1)}
        draw_text: {
            text_style: <THEME_FONT_BOLD_ITALIC> {
                line_spacing: (THEME_FONT_LINE_SPACING),
                font_size: (THEME_FONT_SIZE_1)
            }
            color: (THEME_COLOR_TEXT_HL)
        }
        text: "Headline H1"
    }

    H2 = <Label> {
        width: Fill,
        margin: {top: (THEME_FONT_SIZE_2)}
        draw_text: {
            text_style: <THEME_FONT_BOLD> {
                line_spacing: (THEME_FONT_LINE_SPACING),
                font_size: (THEME_FONT_SIZE_2)
            }
            color: (THEME_COLOR_TEXT_HL)
        }
        text: "Headline H2"
    }

    H2italic = <Label> {
        width: Fill,
        margin: {top: (THEME_FONT_SIZE_2)}
        draw_text: {
            text_style: <THEME_FONT_BOLD_ITALIC> {
                line_spacing: (THEME_FONT_LINE_SPACING),
                font_size: (THEME_FONT_SIZE_2)
            }
            color: (THEME_COLOR_TEXT_HL)
        }
        text: "Headline H2"
    }

    H3 = <Label> {
        width: Fill,
        margin: {top: (THEME_FONT_SIZE_3)}
        draw_text: {
            text_style: <THEME_FONT_BOLD> {
                line_spacing: (THEME_FONT_LINE_SPACING),
                font_size: (THEME_FONT_SIZE_3)
            }
            color: (THEME_COLOR_TEXT_HL)
        }
        text: "Headline H3"
    }

    H3italic = <Label> {
        width: Fill,
        margin: {top: (THEME_FONT_SIZE_3)}
        draw_text: {
            text_style: <THEME_FONT_BOLD_ITALIC> {
                line_spacing: (THEME_FONT_LINE_SPACING),
                font_size: (THEME_FONT_SIZE_3)
            }
            color: (THEME_COLOR_TEXT_HL)
        }
        text: "Headline H3"
    }

    H4 = <Label> {
        width: Fill,
        margin: {top: (THEME_FONT_SIZE_4)}
        draw_text: {
            text_style: <THEME_FONT_BOLD> {
                line_spacing: (THEME_FONT_LINE_SPACING),
                font_size: (THEME_FONT_SIZE_4)
            }
            color: (THEME_COLOR_TEXT_HL)
        }
        text: "Headline H4"
    }

    H4italic = <Label> {
        width: Fill,
        margin: {top: (THEME_FONT_SIZE_4)}
        draw_text: {
            text_style: <THEME_FONT_BOLD_ITALIC> {
                line_spacing: (THEME_FONT_LINE_SPACING),
                font_size: (THEME_FONT_SIZE_4)
            }
            color: (THEME_COLOR_TEXT_HL)
        }
        text: "Headline H4"
    }

    P = <Label> {
        width: Fill,
        margin: {top: (THEME_SPACE_2), bottom: (THEME_FONT_SIZE_P * 0.5)}
        draw_text: {
            text_style: <THEME_FONT_REGULAR> {
                line_spacing: (THEME_FONT_LINE_SPACING),
                font_size: (THEME_FONT_SIZE_P)
            }
            color: (THEME_COLOR_TEXT_DEFAULT)
        }
        text: "Paragraph"
    }

    Pbold = <Label> {
        width: Fill,
        margin: {top: (THEME_SPACE_2), bottom: (THEME_FONT_SIZE_P * 0.5)}
        draw_text: {
            text_style: <THEME_FONT_BOLD> {
                line_spacing: (THEME_FONT_LINE_SPACING),
                font_size: (THEME_FONT_SIZE_P)
            }
            color: (THEME_COLOR_TEXT_DEFAULT)
        }
        text: "Paragraph"
    }

    Pitalic = <Label> {
        width: Fill,
        margin: {top: (THEME_SPACE_2), bottom: (THEME_FONT_SIZE_P * 0.5)}
        draw_text: {
            text_style: <THEME_FONT_ITALIC> {
                line_spacing: (THEME_FONT_LINE_SPACING),
                font_size: (THEME_FONT_SIZE_P)
            }
            color: (THEME_COLOR_TEXT_DEFAULT)
        }
        text: "Paragraph"
    }

    Pbolditalic = <Label> {
        width: Fill,
        margin: {top: (THEME_SPACE_2), bottom: (THEME_FONT_SIZE_P * 0.5)}
        draw_text: {
            text_style: <THEME_FONT_BOLD_ITALIC> {
                line_spacing: (THEME_FONT_LINE_SPACING),
                font_size: (THEME_FONT_SIZE_P)
            }
            color: (THEME_COLOR_TEXT_DEFAULT)
        }
        text: "Paragraph"
    }

    Hr = <View> {
        width: Fill, height: Fit,
        flow: Down,
        spacing: 0.,
        margin: <THEME_MSPACE_V_2> {}
        <View> {
            width: Fill, height: (THEME_BEVELING * 2.0),
            show_bg: true,
            draw_bg: { color: (THEME_COLOR_BEVEL_SHADOW) }
        }
        <View> {
            width: Fill, height: (THEME_BEVELING * 0.5),
            show_bg: true,
            draw_bg: { color: (THEME_COLOR_BEVEL_LIGHT) }
        }
    }

//    TODO: enable once Makepad's layout supports Fill that knows how high adjacent elements are. For now this is not possible.
//    Vr = <View> {
//         width: Fit, height: Fill,
//         flow: Right,
//         spacing: 0.,
//         margin: <THEME_MSPACE_V_2> {}
//         <View> {
//             width: (THEME_BEVELING * 2.0), height: Fill
//             show_bg: true,
//             draw_bg: { color: #f00 }
//         }
//         <View> {
//             width: (THEME_BEVELING * 0.5), height: Fill,
//             show_bg: true,
//             draw_bg: { color: #f0f }
//         }
//     }

    // Spacer = <View> { width: Fill, height: Fill }
    Filler = <View> { width: Fill, height: Fill }

    HtmlLink = <HtmlLinkBase> {
        width: Fit, height: Fit,
        align: {x: 0., y: 0.}

        label_walk: { width: Fit, height: Fit }

        draw_icon: {
            instance hover: 0.0
            instance pressed: 0.0
            fn get_color(self) -> vec4 {
                return mix(
                    mix(
                        THEME_COLOR_TEXT_DEFAULT,
                        THEME_COLOR_TEXT_HOVER,
                        self.hover
                    ),
                    THEME_COLOR_TEXT_PRESSED,
                    self.pressed
                )
            }
        }

        animator: {
            hover = {
                default: off,
                off = {
                    from: {all: Forward {duration: 0.1}}
                    apply: {
                        draw_bg: {pressed: 0.0, hover: 0.0}
                        draw_icon: {pressed: 0.0, hover: 0.0}
                        draw_text: {pressed: 0.0, hover: 0.0}
                    }
                }

                on = {
                    from: {
                        all: Forward {duration: 0.1}
                        pressed: Forward {duration: 0.01}
                    }
                    apply: {
                        draw_bg: {pressed: 0.0, hover: [{time: 0.0, value: 1.0}],}
                        draw_icon: {pressed: 0.0, hover: [{time: 0.0, value: 1.0}],}
                        draw_text: {pressed: 0.0, hover: [{time: 0.0, value: 1.0}],}
                    }
                }

                pressed = {
                    from: {all: Forward {duration: 0.2}}
                    apply: {
                        draw_bg: {pressed: [{time: 0.0, value: 1.0}], hover: 1.0,}
                        draw_icon: {pressed: [{time: 0.0, value: 1.0}], hover: 1.0,}
                        draw_text: {pressed: [{time: 0.0, value: 1.0}], hover: 1.0,}
                    }
                }
            }
        }

        draw_bg: {
            instance pressed: 0.0
            instance hover: 0.0
            fn pixel(self) -> vec4 {
                let sdf = Sdf2d::viewport(self.pos * self.rect_size);
                let offset_y = 1.0
                sdf.move_to(0., self.rect_size.y - offset_y);
                sdf.line_to(self.rect_size.x, self.rect_size.y - offset_y);
                return sdf.stroke(mix(
                    THEME_COLOR_TEXT_DEFAULT,
                    THEME_COLOR_TEXT_PRESSED,
                    self.pressed
                ), mix(0.0, 0.8, self.hover));
            }
        }

        draw_text: {
            wrap: Word
            color: (THEME_COLOR_TEXT_DEFAULT),
            instance color_hover: (THEME_COLOR_TEXT_HOVER),
            instance color_pressed: (THEME_COLOR_TEXT_PRESSED),
            instance pressed: 0.0
            instance hover: 0.0
            text_style: <THEME_FONT_REGULAR>{
                font_size: (THEME_FONT_SIZE_P)
            }
            fn get_color(self) -> vec4 {
                return mix(
                    mix(
                        self.color,
                        self.color_hover,
                        self.hover
                    ),
                    self.color_pressed,
                    self.pressed
                )
            }
        }
    }

    Html = <HtmlBase> {
        width: Fill, height: Fit,
        flow: RightWrap,
        width:Fill,
        height:Fit,
        padding: <THEME_MSPACE_1> {}

        line_spacing: (THEME_FONT_LINE_SPACING),
        font_size: (THEME_FONT_SIZE_P),

        draw_normal: {
            text_style: <THEME_FONT_REGULAR> {
                font_size: (THEME_FONT_SIZE_P)
            }
            color: (THEME_COLOR_TEXT_DEFAULT)
        }

        draw_italic: {
            text_style: <THEME_FONT_ITALIC> {
                font_size: (THEME_FONT_SIZE_P)
            }
            color: (THEME_COLOR_TEXT_DEFAULT)
        }

        draw_bold: {
            text_style: <THEME_FONT_BOLD> {
                font_size: (THEME_FONT_SIZE_P)
            }
            color: (THEME_COLOR_TEXT_DEFAULT)
        }

        draw_bold_italic: {
            text_style: <THEME_FONT_BOLD_ITALIC> {
                font_size: (THEME_FONT_SIZE_P)
            }
            color: (THEME_COLOR_TEXT_DEFAULT)
        }

        draw_fixed: {
            text_style: <THEME_FONT_CODE> {
                font_size: (THEME_FONT_SIZE_P)
            }
            color: (THEME_COLOR_TEXT_DEFAULT)
        }

        code_layout: {
            flow: RightWrap,
            padding: <THEME_MSPACE_2> { left: (THEME_SPACE_3), right: (THEME_SPACE_3) }
        }
        code_walk: { width: Fill, height: Fit }

        quote_layout: {
            flow: RightWrap,
            padding: <THEME_MSPACE_2> { left: (THEME_SPACE_3), right: (THEME_SPACE_3) }
        }
        quote_walk: { width: Fill, height: Fit, }

        list_item_layout: {
            flow: RightWrap,
            padding: <THEME_MSPACE_1> {}
        }
        list_item_walk: {
            height: Fit, width: Fill,
        }

        inline_code_padding: <THEME_MSPACE_1> {},
        inline_code_margin: <THEME_MSPACE_1> {},

        sep_walk: {
            width: Fill, height: 4.
            margin: <THEME_MSPACE_V_3> {}
        }

        a = <HtmlLink> {}

        draw_block:{
            line_color: (THEME_COLOR_TEXT_DEFAULT)
            sep_color: (THEME_COLOR_DIVIDER)
            quote_bg_color: (THEME_COLOR_BG_HIGHLIGHT)
            quote_fg_color: (THEME_COLOR_TEXT_DEFAULT)
            code_color: (THEME_COLOR_BG_HIGHLIGHT)
            fn pixel(self) -> vec4 {
                let sdf = Sdf2d::viewport(self.pos * self.rect_size);
                match self.block_type {
                    FlowBlockType::Quote => {
                        sdf.box(
                            0.,
                            0.,
                            self.rect_size.x,
                            self.rect_size.y,
                            2.
                        );
                        sdf.fill(self.quote_bg_color)
                        sdf.box(
                            THEME_SPACE_1,
                            THEME_SPACE_1,
                            THEME_SPACE_1,
                            self.rect_size.y - THEME_SPACE_2,
                            1.5
                        );
                        sdf.fill(self.quote_fg_color);
                        return sdf.result;
                    }
                    FlowBlockType::Sep => {
                        sdf.box(
                            0.,
                            1.,
                            self.rect_size.x-1,
                            self.rect_size.y-2.,
                            2.
                        );
                        sdf.fill(self.sep_color);
                        return sdf.result;
                    }
                    FlowBlockType::Code => {
                        sdf.box(
                            0.,
                            0.,
                            self.rect_size.x,
                            self.rect_size.y,
                            2.
                        );
                        sdf.fill(self.code_color);
                        return sdf.result;
                    }
                    FlowBlockType::InlineCode => {
                        sdf.box(
                            1.,
                            1.,
                            self.rect_size.x-2.,
                            self.rect_size.y-2.,
                            2.
                        );
                        sdf.fill(self.code_color);
                        return sdf.result;
                    }
                    FlowBlockType::Underline => {
                        sdf.box(
                            0.,
                            self.rect_size.y-2,
                            self.rect_size.x,
                            2.0,
                            0.5
                        );
                        sdf.fill(self.line_color);
                        return sdf.result;
                    }
                    FlowBlockType::Strikethrough => {
                        sdf.box(
                            0.,
                            self.rect_size.y * 0.45,
                            self.rect_size.x,
                            2.0,
                            0.5
                        );
                        sdf.fill(self.line_color);
                        return sdf.result;
                    }
                }
                return #f00
            }
        }
    }

    Markdown = <MarkdownBase> {
        width:Fill, height:Fit,
        flow: RightWrap,
        padding: <THEME_MSPACE_1> {}

        line_spacing: (THEME_FONT_LINE_SPACING),
        font_size: (THEME_FONT_SIZE_P),
        paragraph_spacing: 16,

        draw_normal: {
            text_style: <THEME_FONT_REGULAR> {
                font_size: (THEME_FONT_SIZE_P)
            }
            color: (THEME_COLOR_TEXT_DEFAULT)
        }

        draw_italic: {
            text_style: <THEME_FONT_ITALIC> {
                font_size: (THEME_FONT_SIZE_P)
            }
            color: (THEME_COLOR_TEXT_DEFAULT)
        }

        draw_bold: {
            text_style: <THEME_FONT_BOLD> {
                font_size: (THEME_FONT_SIZE_P)
            }
            color: (THEME_COLOR_TEXT_DEFAULT)
        }

        draw_bold_italic: {
            text_style: <THEME_FONT_BOLD_ITALIC> {
                font_size: (THEME_FONT_SIZE_P)
            }
            color: (THEME_COLOR_TEXT_DEFAULT)
        }

        draw_fixed: {
            text_style: <THEME_FONT_CODE> {
                font_size: (THEME_FONT_SIZE_P)
            }
            color: (THEME_COLOR_TEXT_DEFAULT)
        }

        code_layout: {
            flow: RightWrap,
            padding: <THEME_MSPACE_2> { left: (THEME_SPACE_3), right: (THEME_SPACE_3) }
        }
        code_walk: { width: Fill, height: Fit }

        quote_layout: {
            flow: RightWrap,
            padding: <THEME_MSPACE_2> { left: (THEME_SPACE_3), right: (THEME_SPACE_3) }
        }
        quote_walk: { width: Fill, height: Fit, }

        list_item_layout: {
            flow: RightWrap,
            padding: <THEME_MSPACE_1> {}
        }
        list_item_walk: {
            height: Fit, width: Fill,
        }

        sep_walk: {
            width: Fill, height: 4.
            margin: <THEME_MSPACE_V_3> {}
        }

        draw_block: {
            line_color: (THEME_COLOR_TEXT_DEFAULT)
            sep_color: (THEME_COLOR_DIVIDER)
            quote_bg_color: (THEME_COLOR_BG_HIGHLIGHT)
            quote_fg_color: (THEME_COLOR_TEXT_DEFAULT)
            code_color: (THEME_COLOR_BG_HIGHLIGHT)

            fn pixel(self) -> vec4 {
                let sdf = Sdf2d::viewport(self.pos * self.rect_size);
                match self.block_type {
                    FlowBlockType::Quote => {
                        sdf.box(
                            0.,
                            0.,
                            self.rect_size.x,
                            self.rect_size.y,
                            2.
                        );
                        sdf.fill(self.quote_bg_color)
                        sdf.box(
                            THEME_SPACE_1,
                            THEME_SPACE_1,
                            THEME_SPACE_1,
                            self.rect_size.y - THEME_SPACE_2,
                            1.5
                        );
                        sdf.fill(self.quote_fg_color)
                        return sdf.result;
                    }
                    FlowBlockType::Sep => {
                        sdf.box(
                            0.,
                            1.,
                            self.rect_size.x-1,
                            self.rect_size.y-2.,
                            2.
                        );
                        sdf.fill(self.sep_color);
                        return sdf.result;
                    }
                    FlowBlockType::Code => {
                        sdf.box(
                            0.,
                            0.,
                            self.rect_size.x,
                            self.rect_size.y,
                            2.
                        );
                        sdf.fill(self.code_color);
                        return sdf.result;
                    }
                    FlowBlockType::InlineCode => {
                        sdf.box(
                            1.,
                            1.,
                            self.rect_size.x,
                            self.rect_size.y - 2.,
                            2.
                        );
                        sdf.fill(self.code_color);
                        return sdf.result;
                    }
                    FlowBlockType::Underline => {
                        sdf.box(
                            0.,
                            self.rect_size.y-2,
                            self.rect_size.x,
                            2.0,
                            0.5
                        );
                        sdf.fill(self.line_color);
                        return sdf.result;
                    }
                    FlowBlockType::Strikethrough => {
                        sdf.box(
                            0.,
                            self.rect_size.y * 0.45,
                            self.rect_size.x,
                            2.0,
                            0.5
                        );
                        sdf.fill(self.line_color);
                        return sdf.result;
                    }
                }
                return #f00
            }
        }
    }

    ScrollBarTabs = <ScrollBarBase> {
        bar_size: 10.0,
        bar_side_margin: 3.0
        min_handle_size: 30.0
        draw_bar: {
            //draw_depth: 5.0
            uniform border_radius: 1.5
            instance bar_width: 6.0
            instance pressed: 0.0
            instance hover: 0.0

            fn pixel(self) -> vec4 {
                let sdf = Sdf2d::viewport(self.pos * self.rect_size);
                if self.is_vertical > 0.5 {
                    sdf.box(
                        1.,
                        self.rect_size.y * self.norm_scroll,
                        self.bar_width,
                        self.rect_size.y * self.norm_handle,
                        self.border_radius
                    );
                }
                else {
                    sdf.box(
                        self.rect_size.x * self.norm_scroll,
                        1.,
                        self.rect_size.x * self.norm_handle,
                        self.bar_width,
                        self.border_radius
                    );
                }
                return sdf.fill(THEME_COLOR_U_HIDDEN)
            }
        }
        animator: {
            hover = {
                default: off
                off = {
                    from: {all: Forward {duration: 0.1}}
                    apply: {
                        draw_bar: {pressed: 0.0, hover: 0.0}
                    }
                }

                on = {
                    cursor: Default,
                    from: {
                        all: Forward {duration: 0.1}
                        pressed: Forward {duration: 0.01}
                    }
                    apply: {
                        draw_bar: {
                            pressed: 0.0,
                            hover: [{time: 0.0, value: 1.0}],
                        }
                    }
                }

                pressed = {
                    cursor: Default,
                    from: {all: Snap}
                    apply: {
                        draw_bar: {
                            pressed: 1.0,
                            hover: 1.0,
                        }
                    }
                }
            }
        }
    }

    ScrollBarsTabs = <ScrollBarsBase> {
        show_scroll_x: true,
        show_scroll_y: true,
        scroll_bar_x: <ScrollBarTabs> {}
        scroll_bar_y: <ScrollBarTabs> {}
    }

    ScrollBar = <ScrollBarBase> {
        bar_size: 10.0,
        bar_side_margin: 3.0
        min_handle_size: 30.0
        draw_bar: {
            //draw_depth: 5.0
            uniform border_radius: 1.5
            instance bar_width: 6.0
            instance pressed: 0.0
            instance hover: 0.0

            fn pixel(self) -> vec4 {
                let sdf = Sdf2d::viewport(self.pos * self.rect_size);
                if self.is_vertical > 0.5 {
                    sdf.box(
                        1.,
                        self.rect_size.y * self.norm_scroll,
                        self.bar_width,
                        self.rect_size.y * self.norm_handle,
                        self.border_radius
                    );
                }
                else {
                    sdf.box(
                        self.rect_size.x * self.norm_scroll,
                        1.,
                        self.rect_size.x * self.norm_handle,
                        self.bar_width,
                        self.border_radius
                    );
                }
                return sdf.fill( mix(
                    THEME_COLOR_CTRL_DEFAULT,
                    mix(
                        THEME_COLOR_CTRL_SCROLLBAR_HOVER,
                        THEME_COLOR_CTRL_SCROLLBAR_HOVER * 1.2,
                        self.pressed
                    ),
                    self.hover
                ));
            }
        }
        animator: {
            hover = {
                default: off
                off = {
                    from: {all: Forward {duration: 0.1}}
                    apply: {
                        draw_bar: {pressed: 0.0, hover: 0.0}
                    }
                }

                on = {
                    cursor: Default,
                    from: {
                        all: Forward {duration: 0.1}
                        pressed: Forward {duration: 0.01}
                    }
                    apply: {
                        draw_bar: {
                            pressed: 0.0,
                            hover: [{time: 0.0, value: 1.0}],
                        }
                    }
                }

                pressed = {
                    cursor: Default,
                    from: {all: Snap}
                    apply: {
                        draw_bar: {
                            pressed: 1.0,
                            hover: 1.0,
                        }
                    }
                }
            }
        }
    }

    ScrollBars = <ScrollBarsBase> {
        show_scroll_x: true,
        show_scroll_y: true,
        scroll_bar_x: <ScrollBar> {}
        scroll_bar_y: <ScrollBar> {}
    }

    Button = <ButtonBase> {
        // TODO: NEEDS FOCUS STATE

        width: Fit, height: Fit,
        spacing: 7.5,
        align: {x: 0.5, y: 0.5},
        padding: <THEME_MSPACE_2> {}
        label_walk: { width: Fit, height: Fit },

        draw_text: {
            instance hover: 0.0,
            instance pressed: 0.0,
            text_style: <THEME_FONT_REGULAR> {
                font_size: (THEME_FONT_SIZE_P)
            }
            fn get_color(self) -> vec4 {
                return THEME_COLOR_TEXT_DEFAULT
            }
        }

        icon_walk: {
            width: (THEME_DATA_ICON_WIDTH), height: Fit,
        }

        draw_icon: {
            instance hover: 0.0
            instance pressed: 0.0
            uniform color: (THEME_COLOR_TEXT_DEFAULT)
            fn get_color(self) -> vec4 {
                return mix(
                    mix(
                        self.color,
                        mix(self.color, #f, 0.5),
                        self.hover
                    ),
                    self.color * 0.75,
                    self.pressed
                )
            }
        }

        draw_bg: {
            instance hover: 0.0
            instance pressed: 0.0
            uniform border_radius: (THEME_CORNER_RADIUS)
            instance bodytop: (THEME_COLOR_CTRL_DEFAULT)
            instance bodybottom: (THEME_COLOR_CTRL_HOVER)
            fn pixel(self) -> vec4 {
                let sdf = Sdf2d::viewport(self.pos * self.rect_size);
                let grad_top = 5.0;
                let grad_bot = 2.0;
                let body = mix(mix(self.bodytop, self.bodybottom, self.hover), THEME_COLOR_CTRL_PRESSED, self.pressed);

                let body_transp = vec4(body.xyz, 0.0);
                let top_gradient = mix(
                    body_transp,
                    mix(THEME_COLOR_BEVEL_LIGHT, THEME_COLOR_BEVEL_SHADOW, self.pressed),
                    max(0.0, grad_top - sdf.pos.y) / grad_top
                );
                let bot_gradient = mix(
                    mix(THEME_COLOR_BEVEL_SHADOW, THEME_COLOR_BEVEL_LIGHT, self.pressed),
                    top_gradient,
                    clamp((self.rect_size.y - grad_bot - sdf.pos.y - 1.0) / grad_bot, 0.0, 1.0)
                );

                sdf.box(
                    1.,
                    1.,
                    self.rect_size.x - 2.0,
                    self.rect_size.y - 2.0,
                    self.border_radius
                )
                sdf.fill_keep(body)

                sdf.stroke(
                    bot_gradient,
                    THEME_BEVELING
                )

                return sdf.result
            }
        }

        animator: {
            hover = {
                default: off,
                off = {
                    from: {all: Forward {duration: 0.1}}
                    apply: {
                        draw_bg: {pressed: 0.0, hover: 0.0}
                        draw_icon: {pressed: 0.0, hover: 0.0}
                        draw_text: {pressed: 0.0, hover: 0.0}
                    }
                }

                on = {
                    from: {
                        all: Forward {duration: 0.1}
                        pressed: Forward {duration: 0.01}
                    }
                    apply: {
                        draw_bg: {pressed: 0.0, hover: [{time: 0.0, value: 1.0}],}
                        draw_icon: {pressed: 0.0, hover: [{time: 0.0, value: 1.0}],}
                        draw_text: {pressed: 0.0, hover: [{time: 0.0, value: 1.0}],}
                    }
                }

                pressed = {
                    from: {all: Forward {duration: 0.2}}
                    apply: {
                        draw_bg: {pressed: [{time: 0.0, value: 1.0}], hover: 1.0,}
                        draw_icon: {pressed: [{time: 0.0, value: 1.0}], hover: 1.0,}
                        draw_text: {pressed: [{time: 0.0, value: 1.0}], hover: 1.0,}
                    }
                }
            }
        }
    }

    ButtonIcon = <Button> {
        icon_walk: {
            width: 12.
            margin: { left: 0. }
        }
    }

    ButtonFlat = <ButtonIcon> {
        height: Fit, width: Fit,
        padding: <THEME_MSPACE_2> {}
        margin: 0.
        align: { x: 0.5, y: 0.5 }
        icon_walk: { width: 12. }
        draw_bg: {
            fn pixel(self) -> vec4 {
                let sdf = Sdf2d::viewport(self.pos * self.rect_size)
                sdf.fill(#f00)
                return sdf.result
            }
        }

        draw_text: {
            instance hover: 0.0,
            instance pressed: 0.0,
            text_style: <THEME_FONT_REGULAR> {
                font_size: (THEME_FONT_SIZE_P)
            }
            fn get_color(self) -> vec4 {
                return mix(
                    mix(
                        THEME_COLOR_TEXT_DEFAULT,
                        THEME_COLOR_TEXT_HOVER,
                        self.hover
                    ),
                    THEME_COLOR_TEXT_PRESSED,
                    self.pressed
                )
            }
        }

        draw_bg: {
            instance hover: 0.0
            instance pressed: 0.0
            uniform border_radius: (THEME_CORNER_RADIUS)
            instance bodytop: (THEME_COLOR_U_HIDDEN)
            instance bodybottom: (THEME_COLOR_CTRL_HOVER)
            fn pixel(self) -> vec4 {
                let sdf = Sdf2d::viewport(self.pos * self.rect_size);
                let grad_top = 5.0;
                let grad_bot = 2.0;
                let body = mix(mix(self.bodytop, self.bodybottom, self.hover), THEME_COLOR_CTRL_PRESSED, self.pressed);

                let body_transp = vec4(body.xyz, 0.0);
                let top_gradient = mix(
                    body_transp,
                    mix(THEME_COLOR_U_HIDDEN, THEME_COLOR_BEVEL_SHADOW, self.pressed),
                    max(0.0, grad_top - sdf.pos.y) / grad_top
                );
                let bot_gradient = mix(
                    mix(THEME_COLOR_U_HIDDEN, THEME_COLOR_BEVEL_LIGHT, self.pressed),
                    top_gradient,
                    clamp((self.rect_size.y - grad_bot - sdf.pos.y - 1.0) / grad_bot, 0.0, 1.0)
                );

                sdf.box(
                    1.,
                    1.,
                    self.rect_size.x - 2.0,
                    self.rect_size.y - 2.0,
                    self.border_radius
                )
                sdf.fill_keep(body)

                sdf.stroke(
                    bot_gradient,
                    THEME_BEVELING
                )

                return sdf.result
            }
        }

    }

    ButtonFlatter = <ButtonIcon> {
        height: Fit, width: Fit,
        padding: <THEME_MSPACE_2> {}
        margin: 0.
        align: { x: 0.5, y: 0.5 }
        icon_walk: { width: 12. }
        draw_bg: {
            fn pixel(self) -> vec4 {
                let sdf = Sdf2d::viewport(self.pos * self.rect_size)
                sdf.fill(#f00)
                return sdf.result
            }
        }

        draw_text: {
            instance hover: 0.0,
            instance pressed: 0.0,
            text_style: <THEME_FONT_REGULAR> {
                font_size: (THEME_FONT_SIZE_P)
            }
            fn get_color(self) -> vec4 {
                return mix(
                    mix(
                        THEME_COLOR_TEXT_DEFAULT,
                        THEME_COLOR_TEXT_HOVER,
                        self.hover
                    ),
                    THEME_COLOR_TEXT_PRESSED,
                    self.pressed
                )
            }
        }

        draw_bg: {
            instance hover: 0.0
            instance pressed: 0.0
            uniform border_radius: (THEME_CORNER_RADIUS)
            instance bodytop: (THEME_COLOR_U_HIDDEN)
            instance bodybottom: (THEME_COLOR_U_HIDDEN)
            fn pixel(self) -> vec4 {
                let sdf = Sdf2d::viewport(self.pos * self.rect_size);
                let grad_top = 5.0;
                let grad_bot = 2.0;
                let body = mix(mix(self.bodytop, self.bodybottom, self.hover), THEME_COLOR_D_HIDDEN, self.pressed);

                let body_transp = vec4(body.xyz, 0.0);
                let top_gradient = mix(
                    body_transp,
                    mix(THEME_COLOR_U_HIDDEN, THEME_COLOR_D_HIDDEN, self.pressed),
                    max(0.0, grad_top - sdf.pos.y) / grad_top
                );
                let bot_gradient = mix(
                    mix(THEME_COLOR_U_HIDDEN, THEME_COLOR_D_HIDDEN, self.pressed),
                    top_gradient,
                    clamp((self.rect_size.y - grad_bot - sdf.pos.y - 1.0) / grad_bot, 0.0, 1.0)
                );

                sdf.box(
                    1.,
                    1.,
                    self.rect_size.x - 2.0,
                    self.rect_size.y - 2.0,
                    self.border_radius
                )
                sdf.fill_keep(body)

                sdf.stroke(
                    bot_gradient,
                    THEME_BEVELING
                )

                return sdf.result
            }
        }

    }

    CheckBox = <CheckBoxBase> {
        width: Fit, height: 20,
        margin: { top: (THEME_SPACE_1), bottom: (THEME_SPACE_1) }
        align: { x: 0.0, y: 0.5 }
        label_walk: {
            width: Fit, height: Fit,
            margin: { left: 20., right: (THEME_SPACE_2) }
        }

        draw_check: {
            uniform size: 7.5;
            fn pixel(self) -> vec4 {
                let sdf = Sdf2d::viewport(self.pos * self.rect_size)
                match self.check_type {
                    CheckType::Check => {
                        let left = 1;
                        let sz = self.size - 0.5;
                        let c = vec2(left + sz, self.rect_size.y * 0.5);
                        sdf.box(left, c.y - sz, sz * 2.0, sz * 2.0, 1.5);
                        sdf.fill_keep(mix(THEME_COLOR_INSET_PIT_TOP, THEME_COLOR_INSET_PIT_BOTTOM, pow(self.pos.y, 1.)))
                        sdf.stroke(mix(THEME_COLOR_BEVEL_SHADOW, THEME_COLOR_BEVEL_LIGHT, self.pos.y), THEME_BEVELING)
                        let szs = sz * 0.5;
                        let dx = 1.0;
                        sdf.move_to(left + 4.0, c.y);
                        sdf.line_to(c.x, c.y + szs);
                        sdf.line_to(c.x + szs, c.y - szs);
                        sdf.stroke(mix(
                            mix(THEME_COLOR_U_HIDDEN, THEME_COLOR_CTRL_HOVER, self.hover),
                            THEME_COLOR_TEXT_ACTIVE,
                            self.selected), 1.25
                        );
                    }
                    CheckType::Radio => {
                        let sz = self.size;
                        let left = sz + 1.;
                        let c = vec2(left + sz, self.rect_size.y * 0.5);
                        sdf.circle(left, c.y, sz);
                        sdf.fill_keep(mix(THEME_COLOR_INSET_PIT_TOP, THEME_COLOR_INSET_PIT_BOTTOM, pow(self.pos.y, 1.)))
                        sdf.stroke(mix(THEME_COLOR_BEVEL_SHADOW, THEME_COLOR_BEVEL_LIGHT, self.pos.y), THEME_BEVELING)
                        let isz = sz * 0.5;
                        sdf.circle(left, c.y, isz);
                        sdf.fill(
                            mix(
                                mix(
                                    THEME_COLOR_U_HIDDEN,
                                    THEME_COLOR_CTRL_HOVER,
                                    self.hover
                                ),
                                THEME_COLOR_TEXT_ACTIVE,
                                self.selected
                            )
                        );
                    }
                    CheckType::Toggle => {
                        let sz = self.size;
                        let left = sz + 1.;
                        let c = vec2(left + sz, self.rect_size.y * 0.5);
                        sdf.box(left, c.y - sz, sz * 3.0, sz * 2.0, 0.5 * sz);

                        sdf.stroke_keep(
                            mix(
                                THEME_COLOR_BEVEL_SHADOW,
                                THEME_COLOR_BEVEL_LIGHT,
                                clamp(self.pos.y - 0.2, 0, 1)),
                            THEME_BEVELING
                        )

                        sdf.fill(
                            mix(
                                mix(THEME_COLOR_INSET_PIT_TOP, THEME_COLOR_INSET_PIT_BOTTOM * 0.1, pow(self.pos.y, 1.0)),
                                mix(THEME_COLOR_INSET_PIT_TOP_HOVER * 1.75, THEME_COLOR_INSET_PIT_BOTTOM * 0.1, pow(self.pos.y, 1.0)),
                                self.hover
                            )
                        )
                        let isz = sz * 0.65;
                        sdf.circle(left + sz + self.selected * sz, c.y - 0.5, isz);
                        sdf.circle(left + sz + self.selected * sz, c.y - 0.5, 0.425 * isz);
                        sdf.subtract();
                        sdf.circle(left + sz + self.selected * sz, c.y - 0.5, isz);
                        sdf.blend(self.selected)
                        sdf.fill(mix(THEME_COLOR_TEXT_DEFAULT, THEME_COLOR_TEXT_HOVER, self.hover));
                    }
                    CheckType::None => {
                        sdf.fill(THEME_COLOR_D_HIDDEN);
                    }
                }
                return sdf.result
            }
        }

        draw_text: {
            instance focus: 0.0
            instance selected: 0.0
            instance hover: 0.0
            text_style: <THEME_FONT_REGULAR> {
                font_size: (THEME_FONT_SIZE_P)
            }
            fn get_color(self) -> vec4 {
                return mix(
                    mix(
                        THEME_COLOR_TEXT_DEFAULT,
                        THEME_COLOR_TEXT_DEFAULT,
                        self.hover
                    ),
                    THEME_COLOR_TEXT_DEFAULT,
                    self.selected
                )
            }
        }

        draw_icon: {
            instance focus: 0.0
            instance hover: 0.0
            instance selected: 0.0
            uniform color: (THEME_COLOR_INSET_PIT_TOP)
            uniform color_active: (THEME_COLOR_TEXT_ACTIVE)
            fn get_color(self) -> vec4 {
                return mix(
                    mix(
                        self.color,
                        self.color * 1.4,
                        self.hover
                    ),
                    mix(
                        self.color_active,
                        self.color_active * 1.4,
                        self.hover
                    ),
                    self.selected
                )
            }
        }

        icon_walk: { width: 13.0, height: Fit }

        animator: {
            hover = {
                default: off
                off = {
                    from: {all: Forward {duration: 0.15}}
                    apply: {
                        draw_check: {hover: 0.0}
                        draw_text: {hover: 0.0}
                        draw_icon: {hover: 0.0}
                    }
                }
                on = {
                    from: {all: Snap}
                    apply: {
                        draw_check: {hover: 1.0}
                        draw_text: {hover: 1.0}
                        draw_icon: {hover: 1.0}
                    }
                }
            }
            focus = {
                default: off
                off = {
                    from: {all: Snap}
                    apply: {
                        draw_check: {focus: 0.0}
                        draw_text: {focus: 0.0}
                        draw_icon: {focus: 0.0}
                    }
                }
                on = {
                    from: {all: Snap}
                    apply: {
                        draw_check: {focus: 1.0}
                        draw_text: {focus: 1.0}
                        draw_icon: {focus: 1.0}
                    }
                }
            }
            selected = {
                default: off
                off = {
                    from: {all: Forward {duration: 0.1}}
                    apply: {
                        draw_check: {selected: 0.0},
                        draw_text: {selected: 0.0},
                        draw_icon: {selected: 0.0},
                    }
                }
                on = {
                    from: {all: Forward {duration: 0.0}}
                    apply: {
                        draw_check: {selected: 1.0}
                        draw_text: {selected: 1.0}
                        draw_icon: {selected: 1.0},
                    }
                }
            }
        }
    }

    CheckBoxToggle = <CheckBox> {
        margin: { left: -8. }
        draw_check: { check_type: Toggle }
        label_walk: { margin: <THEME_MSPACE_H_1> { left: 35.} }

        animator: {
            hover = {
                default: off
                off = {
                    from: {all: Forward {duration: 0.25}}
                    apply: {
                        draw_check: {hover: 0.0}
                        draw_text: {hover: 0.0}
                        draw_icon: {hover: 0.0}
                    }
                }
                on = {
                    from: {all: Snap}
                    apply: {
                        draw_check: {hover: 1.0}
                        draw_text: {hover: 1.0}
                        draw_icon: {hover: 1.0}
                    }
                }
            }
            focus = {
                default: off
                off = {
                    from: {all: Snap}
                    apply: {
                        draw_check: {focus: 0.0}
                        draw_text: {focus: 0.0}
                        draw_icon: {focus: 0.0}
                    }
                }
                on = {
                    from: {all: Snap}
                    apply: {
                        draw_check: {focus: 1.0}
                        draw_text: {focus: 1.0}
                        draw_icon: {focus: 1.0}
                    }
                }
            }
            selected = {
                default: off
                off = {
                    ease: OutQuad
                    from: {all: Forward {duration: 0.1}}
                    apply: {
                        draw_check: {selected: 0.0},
                        draw_text: {selected: 0.0},
                        draw_icon: {selected: 0.0},
                    }
                }
                on = {
                    ease: OutQuad
                    from: {all: Forward {duration: 0.1}}
                    apply: {
                        draw_check: {selected: 1.0}
                        draw_text: {selected: 1.0}
                        draw_icon: {selected: 1.0},
                    }
                }
            }
        }
    }

    CheckBoxCustom = <CheckBox> {
        draw_check: { check_type: None }
        label_walk: { margin: <THEME_MSPACE_H_1> {} }
    }


    DesktopButton = <DesktopButtonBase> {
        draw_bg: {
            fn pixel(self) -> vec4 {
                let sdf = Sdf2d::viewport(self.pos * self.rect_size);
                sdf.aa *= 3.0;
                let sz = 4.5;
                let c = self.rect_size * vec2(0.5, 0.5);

                // WindowsMin
                match self.button_type {
                    DesktopButtonType::WindowsMin => {
                        sdf.clear(mix(#3, mix(#6, #9, self.pressed), self.hover));
                        sdf.move_to(c.x - sz, c.y);
                        sdf.line_to(c.x + sz, c.y);
                        sdf.stroke(#f, 0.5 + 0.5 * self.dpi_dilate);
                        return sdf.result;
                    }
                    DesktopButtonType::WindowsMax => {
                        sdf.clear(mix(#3, mix(#6, #9, self.pressed), self.hover));
                        sdf.rect(c.x - sz, c.y - sz, 2. * sz, 2. * sz);
                        sdf.stroke(#f, 0.5 + 0.5 * self.dpi_dilate);
                        return sdf.result;
                    }
                    DesktopButtonType::WindowsMaxToggled => {
                        let clear = mix(#3, mix(#6, #9, self.pressed), self.hover);
                        sdf.clear(clear);
                        let sz = 3.5;
                        sdf.rect(c.x - sz + 1., c.y - sz - 1., 2. * sz, 2. * sz);
                        sdf.stroke(#f, 0.5 + 0.5 * self.dpi_dilate);
                        sdf.rect(c.x - sz - 1., c.y - sz + 1., 2. * sz, 2. * sz);
                        sdf.fill_keep(clear);
                        sdf.stroke(#f, 0.5 + 0.5 * self.dpi_dilate);
                        return sdf.result;
                    }
                    DesktopButtonType::WindowsClose => {
                        sdf.clear(mix(#3, mix(#e00, #c00, self.pressed), self.hover));
                        sdf.move_to(c.x - sz, c.y - sz);
                        sdf.line_to(c.x + sz, c.y + sz);
                        sdf.move_to(c.x - sz, c.y + sz);
                        sdf.line_to(c.x + sz, c.y - sz);
                        sdf.stroke(#f, 0.5 + 0.5 * self.dpi_dilate);
                        return sdf.result;
                    }
                    DesktopButtonType::XRMode => {
                        sdf.clear(mix(#3, mix(#0aa, #077, self.pressed), self.hover));
                        let w = 12.;
                        let h = 8.;
                        sdf.box(c.x - w, c.y - h, 2. * w, 2. * h, 2.);
                        // subtract 2 eyes
                        sdf.circle(c.x - 5.5, c.y, 3.5);
                        sdf.subtract();
                        sdf.circle(c.x + 5.5, c.y, 3.5);
                        sdf.subtract();
                        sdf.circle(c.x, c.y + h - 0.75, 2.5);
                        sdf.subtract();
                        sdf.fill(#8);

                        return sdf.result;
                    }
                    DesktopButtonType::Fullscreen => {
                        sz = 8.;
                        sdf.clear(mix(#3, mix(#6, #9, self.pressed), self.hover));
                        sdf.rect(c.x - sz, c.y - sz, 2. * sz, 2. * sz);
                        sdf.rect(c.x - sz + 1.5, c.y - sz + 1.5, 2. * (sz - 1.5), 2. * (sz - 1.5));
                        sdf.subtract();
                        sdf.rect(c.x - sz + 4., c.y - sz - 2., 2. * (sz - 4.), 2. * (sz + 2.));
                        sdf.subtract();
                        sdf.rect(c.x - sz - 2., c.y - sz + 4., 2. * (sz + 2.), 2. * (sz - 4.));
                        sdf.subtract();
                        sdf.fill(#f); //, 0.5 + 0.5 * dpi_dilate);

                        return sdf.result;
                    }
                }
                return #f00;
            }
        }
        animator: {
            hover = {
                default: off,
                off = {
                    from: {all: Forward {duration: 0.1}}
                    apply: {
                        draw_bg: {pressed: 0.0, hover: 0.0}
                    }
                }

                on = {
                    from: {
                        all: Forward {duration: 0.1}
                        state_down: Snap
                    }
                    apply: {
                        draw_bg: {
                            pressed: 0.0,
                            hover: 1.0,
                        }
                    }
                }

                pressed = {
                    from: {all: Snap}
                    apply: {
                        draw_bg: {
                            pressed: 1.0,
                            hover: 1.0,
                        }
                    }
                }
            }
        }
    }

    NavControl = <NavControlBase> {
        draw_focus: {
            fn pixel(self) -> vec4 {
                return #000f
            }
        }
        draw_text: {
            text_style: {
                font_size: 6
            },
            color: (THEME_COLOR_TEXT_DEFAULT)
        }
    }

    WindowMenu = <WindowMenuBase> { height: 0, width: 0, }

    Window = <WindowBase> {
        pass: { clear_color: (THEME_COLOR_BG_APP) }
        flow: Down
        nav_control: <NavControl> {}
        caption_bar = <SolidView> {
            visible: false,

            flow: Right

            draw_bg: {color: (THEME_COLOR_APP_CAPTION_BAR)}
            height: 27,
            caption_label = <View> {
                width: Fill, height: Fill,
                align: {x: 0.5, y: 0.5},
                label = <Label> {text: "Makepad", margin: {left: 100}}
            }
            windows_buttons = <View> {
                visible: false,
                width: Fit, height: Fit,
                min = <DesktopButton> {draw_bg: {button_type: WindowsMin}}
                max = <DesktopButton> {draw_bg: {button_type: WindowsMax}}
                close = <DesktopButton> {draw_bg: {button_type: WindowsClose}}
            }
            web_fullscreen = <View> {
                visible: false,
                width: Fit, height: Fit,
                fullscreen = <DesktopButton> {draw_bg: {button_type: Fullscreen}}
            }
            web_xr = <View> {
                visible: false,
                width: Fit, height: Fit,
                xr_on = <DesktopButton> {draw_bg: {button_type: XRMode}}
            }
        }

        window_menu = <WindowMenu> {
            main = Main{items:[app]}
            app = Sub { name:"Makepad", items:[quit] }
            quit = Item {
                name:"Quit",
                shift: false,
                key: KeyQ,
                enabled: true
            }
        }
        body = <KeyboardView> {
            width: Fill, height: Fill,
            keyboard_min_shift: 30,
        }

        cursor: Default
        mouse_cursor_size: vec2(20, 20),
        draw_cursor: {
            instance border_width: 1.5
            instance color: (THEME_COLOR_CURSOR_BG)
            instance border_color: (THEME_COLOR_CURSOR_BORDER)

            fn get_color(self) -> vec4 {
                return self.color
            }

            fn get_border_color(self) -> vec4 {
                return self.border_color
            }

            fn pixel(self) -> vec4 {
                let sdf = Sdf2d::viewport(self.pos * self.rect_size)
                sdf.move_to(1.0, 1.0);
                sdf.line_to(self.rect_size.x - 1.0, self.rect_size.y * 0.5)
                sdf.line_to(self.rect_size.x * 0.5, self.rect_size.y - 1.0)
                sdf.close_path();
                sdf.fill_keep(self.get_color())
                if self.border_width > 0.0 {
                    sdf.stroke(self.get_border_color(), self.border_width)
                }
                return sdf.result
            }
        }
        window: {
            inner_size: vec2(1024, 768)
        }
    }

    Splitter = <SplitterBase> {
        draw_splitter: {
            uniform border_radius: 1.0
            uniform splitter_pad: 1.0
            uniform splitter_grabber: 110.0

            instance pressed: 0.0
            instance hover: 0.0

            fn pixel(self) -> vec4 {
                let sdf = Sdf2d::viewport(self.pos * self.rect_size);
                sdf.clear(THEME_COLOR_BG_APP); // TODO: This should be a transparent color instead.

                if self.is_vertical > 0.5 {
                    sdf.box(
                        self.splitter_pad,
                        self.rect_size.y * 0.5 - self.splitter_grabber * 0.5,
                        self.rect_size.x - 2.0 * self.splitter_pad,
                        self.splitter_grabber,
                        self.border_radius
                    );
                }
                else {
                    sdf.box(
                        self.rect_size.x * 0.5 - self.splitter_grabber * 0.5,
                        self.splitter_pad,
                        self.splitter_grabber,
                        self.rect_size.y - 2.0 * self.splitter_pad,
                        self.border_radius
                    );
                }
                return sdf.fill_keep(mix(
                    THEME_COLOR_D_HIDDEN,
                    mix(
                        THEME_COLOR_CTRL_SCROLLBAR_HOVER,
                        THEME_COLOR_CTRL_SCROLLBAR_HOVER * 1.2,
                        self.pressed
                    ),
                    self.hover
                ));
            }
        }
        split_bar_size: (THEME_SPLITTER_SIZE)
        min_horizontal: (THEME_SPLITTER_MIN_HORIZONTAL)
        max_horizontal: (THEME_SPLITTER_MAX_HORIZONTAL)
        min_vertical: (THEME_SPLITTER_MIN_VERTICAL)
        max_vertical: (THEME_SPLITTER_MAX_VERTICAL)

        animator: {
            hover = {
                default: off
                off = {
                    from: {all: Forward {duration: 0.1}}
                    apply: {
                        draw_splitter: {pressed: 0.0, hover: 0.0}
                    }
                }

                on = {
                    from: {
                        all: Forward {duration: 0.1}
                        state_down: Forward {duration: 0.01}
                    }
                    apply: {
                        draw_splitter: {
                            pressed: 0.0,
                            hover: [{time: 0.0, value: 1.0}],
                        }
                    }
                }

                pressed = {
                    from: { all: Forward { duration: 0.1 }}
                    apply: {
                        draw_splitter: {
                            pressed: [{time: 0.0, value: 1.0}],
                            hover: 1.0,
                        }
                    }
                }
            }
        }
    }

    TabCloseButton = <TabCloseButtonBase> {
        // TODO: NEEDS FOCUS STATE
        height: 10.0, width: 10.0,
        margin: { right: (THEME_SPACE_2), left: -3.5 },
        draw_button: {

            instance hover: float;
            instance selected: float;

            fn pixel(self) -> vec4 {
                let sdf = Sdf2d::viewport(self.pos * self.rect_size);
                let mid = self.rect_size / 2.0;
                let size = (self.hover * 0.25 + 0.5) * 0.25 * length(self.rect_size);
                let min = mid - vec2(size);
                let max = mid + vec2(size);
                sdf.move_to(min.x, min.y);
                sdf.line_to(max.x, max.y);
                sdf.move_to(min.x, max.y);
                sdf.line_to(max.x, min.y);
                return sdf.stroke(mix(
                    THEME_COLOR_TEXT_INACTIVE,
                    THEME_COLOR_TEXT_HOVER,
                    self.hover
                ), 1.0);
            }
        }

        animator: {
            hover = {
                default: off
                off = {
                    from: {all: Forward {duration: 0.1}}
                    apply: {
                        draw_button: {hover: 0.0}
                    }
                }

                on = {
                    cursor: Hand,
                    from: {all: Snap}
                    apply: {
                        draw_button: {hover: 1.0}
                    }
                }
            }
        }
    }

    Tab = <TabBase> {
        width: Fit, height: Fill, //Fixed((THEME_TAB_HEIGHT)),

        align: {x: 0.0, y: 0.5}
        padding: <THEME_MSPACE_3> { }

        close_button: <TabCloseButton> {}
        draw_name: {
            text_style: <THEME_FONT_REGULAR> {}
            instance hover: 0.0
            instance selected: 0.0
            fn get_color(self) -> vec4 {
                return mix(
                    mix(
                        THEME_COLOR_TEXT_INACTIVE,
                        THEME_COLOR_TEXT_SELECTED,
                        self.selected
                    ),
                    THEME_COLOR_TEXT_HOVER,
                    self.hover
                )
            }
        }

        draw_bg: {
            instance hover: float
            instance selected: float

            fn pixel(self) -> vec4 {
                let sdf = Sdf2d::viewport(self.pos * self.rect_size);
                sdf.box(
                    -1.,
                    -1.,
                    self.rect_size.x + 2,
                    self.rect_size.y + 2,
                    1.
                )
                sdf.fill_keep(
                    mix(
                        THEME_COLOR_D_2 * 0.75,
                        THEME_COLOR_DOCK_TAB_SELECTED,
                        self.selected
                    )
                )
                return sdf.result
            }
        }

        animator: {
            hover = {
                default: off
                off = {
                    from: {all: Forward {duration: 0.2}}
                    apply: {
                        draw_bg: {hover: 0.0}
                        draw_name: {hover: 0.0}
                    }
                }

                on = {
                    cursor: Hand,
                    from: {all: Forward {duration: 0.1}}
                    apply: {
                        draw_bg: {hover: [{time: 0.0, value: 1.0}]}
                        draw_name: {hover: [{time: 0.0, value: 1.0}]}
                    }
                }
            }

            selected = {
                default: off
                off = {
                    from: {all: Forward {duration: 0.3}}
                    apply: {
                        close_button: {draw_button: {selected: 0.0}}
                        draw_bg: {selected: 0.0}
                        draw_name: {selected: 0.0}
                    }
                }

                on = {
                    from: {all: Snap}
                    apply: {
                        close_button: {draw_button: {selected: 1.0}}
                        draw_bg: {selected: 1.0}
                        draw_name: {selected: 1.0}
                    }
                }
            }
        }
    }

    TabBar = <TabBarBase> {
        CloseableTab = <Tab> {closeable:true}
        PermanentTab = <Tab> {closeable:false}

        draw_drag: {
            draw_depth: 10
            color: (THEME_COLOR_BG_CONTAINER)
        }
        draw_fill: {
            color: (THEME_COLOR_D_1)
        }

        width: Fill, height: (THEME_TAB_HEIGHT)

        scroll_bars: <ScrollBarsTabs> {
            show_scroll_x: true
            show_scroll_y: false
            scroll_bar_x: {
                draw_bar: {bar_width: 3.0}
                bar_size: 4
                use_vertical_finger_scroll: true
            }
        }
    }

    Dock = <DockBase> {
        flow: Down,

        round_corner: {
            draw_depth: 20.0
            border_radius: 20.
            fn pixel(self) -> vec4 {
                let pos = vec2(
                    mix(self.pos.x, 1.0 - self.pos.x, self.flip.x),
                    mix(self.pos.y, 1.0 - self.pos.y, self.flip.y)
                )

                let sdf = Sdf2d::viewport(pos * self.rect_size);
                sdf.rect(-10., -10., self.rect_size.x * 2.0, self.rect_size.y * 2.0);
                sdf.box(
                    0.25,
                    0.25,
                    self.rect_size.x * 2.0,
                    self.rect_size.y * 2.0,
                    4.0
                );

                sdf.subtract()
                sdf.fill(THEME_COLOR_BG_APP)
                return sdf.result
            }
        }
        border_size: (THEME_DOCK_BORDER_SIZE)

        padding: {left: (THEME_DOCK_BORDER_SIZE), top: 0, right: (THEME_DOCK_BORDER_SIZE), bottom: (THEME_DOCK_BORDER_SIZE)}
        padding_fill: {color: (THEME_COLOR_BG_APP)} // TODO: unclear what this does
        drag_quad: {
            draw_depth: 10.0
            color: (THEME_COLOR_DRAG_QUAD)
        }
        tab_bar: <TabBar> {}
        splitter: <Splitter> {}
    }

    TabMinimal = <TabBase> {
        width: Fit, height: Fill, //Fixed((THEME_TAB_HEIGHT)),
        align: {x: 0.0, y: 0.5}
        padding: <THEME_MSPACE_3> { }

        close_button: <TabCloseButton> {}
        draw_name: {
            text_style: <THEME_FONT_REGULAR> {}
            instance hover: 0.0
            instance selected: 0.0
            fn get_color(self) -> vec4 {
                return mix(
                    mix(
                        THEME_COLOR_TEXT_INACTIVE,
                        THEME_COLOR_TEXT_SELECTED,
                        self.selected
                    ),
                    THEME_COLOR_TEXT_HOVER,
                    self.hover
                )
            }
        }

        draw_bg: {
            instance hover: float
            instance selected: float

            fn pixel(self) -> vec4 {
                let sdf = Sdf2d::viewport(self.pos * self.rect_size);
                let marker_height = 2.5

                sdf.rect(0, self.rect_size.y - marker_height, self.rect_size.x, marker_height)
                sdf.fill(mix((THEME_COLOR_U_HIDDEN), (THEME_COLOR_DOCK_TAB_SELECTED_MINIMAL), self.selected));
                return sdf.result
            }
        }

        animator: {
            hover = {
                default: off
                off = {
                    from: {all: Forward {duration: 0.2}}
                    apply: {
                        draw_bg: {hover: 0.0}
                        draw_name: {hover: 0.0}
                    }
                }

                on = {
                    cursor: Hand,
                    from: {all: Forward {duration: 0.1}}
                    apply: {
                        draw_bg: {hover: [{time: 0.0, value: 1.0}]}
                        draw_name: {hover: [{time: 0.0, value: 1.0}]}
                    }
                }
            }

            selected = {
                default: off
                off = {
                    from: {all: Forward {duration: 0.3}}
                    apply: {
                        close_button: {draw_button: {selected: 0.0}}
                        draw_bg: {selected: 0.0}
                        draw_name: {selected: 0.0}
                    }
                }

                on = {
                    from: {all: Snap}
                    apply: {
                        close_button: {draw_button: {selected: 1.0}}
                        draw_bg: {selected: 1.0}
                        draw_name: {selected: 1.0}
                    }
                }
            }
        }
    }

    TabBarMinimal = <TabBarBase> {
        tab: <TabMinimal> {}
        draw_drag: {
            draw_depth: 10
            color: (THEME_COLOR_BG_CONTAINER)
        }
        draw_fill: {
            color: (THEME_COLOR_U_HIDDEN)
        }

        width: Fill, height: (THEME_TAB_HEIGHT)

        scroll_bars: <ScrollBars> {
            show_scroll_x: true
            show_scroll_y: false
            scroll_bar_x: {
                draw_bar: {bar_width: 3.0}
                bar_size: 4
                use_vertical_finger_scroll: true
            }
        }
    }

    DockMinimal = <DockBase> {
        flow: Down,

        round_corner: {
            draw_depth: 20.0
            border_radius: 20.
            fn pixel(self) -> vec4 {
                let pos = vec2(
                    mix(self.pos.x, 1.0 - self.pos.x, self.flip.x),
                    mix(self.pos.y, 1.0 - self.pos.y, self.flip.y)
                )

                let sdf = Sdf2d::viewport(pos * self.rect_size);
                sdf.rect(-10., -10., self.rect_size.x * 2.0, self.rect_size.y * 2.0);
                sdf.box(
                    0.25,
                    0.25,
                    self.rect_size.x * 2.0,
                    self.rect_size.y * 2.0,
                    4.0
                );

                sdf.subtract()
                return sdf.fill(THEME_COLOR_BG_APP)
            }
        }
        border_size: (THEME_DOCK_BORDER_SIZE)

        padding: {left: (THEME_DOCK_BORDER_SIZE), top: 0, right: (THEME_DOCK_BORDER_SIZE), bottom: (THEME_DOCK_BORDER_SIZE)}
        padding_fill: {color: (THEME_COLOR_BG_APP)} // TODO: unclear what this does
        drag_quad: {
            draw_depth: 10.0
            color: (THEME_COLOR_DRAG_QUAD)
        }
        tab_bar: <TabBarMinimal> {}
        splitter: <Splitter> {}
    }

    // TODO: remove?
    RectView = <View> {
        show_bg: true,
        draw_bg: { color: (THEME_COLOR_DOCK_CONTAINER) }
    }

    DockToolbar = <RectShadowView> {
        margin: { top: -1. }
        padding: <THEME_MSPACE_1> {}
        width: Fill, height: 35.,
        align: { x: 0., y: 0.5 }
        draw_bg: {
            border_width: 0.0
            border_color: (THEME_COLOR_BEVEL_LIGHT)
            shadow_color: (THEME_COLOR_D_4)
            shadow_radius: 7.5
            shadow_offset: vec2(10.0, 0.0)
            color: (THEME_COLOR_FG_APP),
        }
        content = <View> {
            margin: 0.
            padding: 0.
            width: Fill, height: Fill,
        }
    }
                

    PopupMenuItem = <PopupMenuItemBase> {
        width: Fill, height: Fit,
        align: { y: 0.5 }
        padding: <THEME_MSPACE_1> { left: 15. }

        draw_name: {
            instance selected: 0.0
            instance hover: 0.0
            text_style: <THEME_FONT_REGULAR> {
                font_size: (THEME_FONT_SIZE_P),
            }
            fn get_color(self) -> vec4 {
                return mix(
                    mix(
                        THEME_COLOR_TEXT_DEFAULT,
                        THEME_COLOR_TEXT_SELECTED,
                        self.selected
                    ),
                    THEME_COLOR_TEXT_HOVER,
                    self.hover
                )
            }
        }

        draw_bg: {
            instance selected: 0.0
            instance hover: 0.0
            instance color: (THEME_COLOR_FLOATING_BG)
            instance color_selected: (THEME_COLOR_CTRL_HOVER)

            fn pixel(self) -> vec4 {
                let sdf = Sdf2d::viewport(self.pos * self.rect_size);

                sdf.clear(mix(
                    self.color,
                    self.color_selected,
                    self.hover
                ))

                //
                // we have 3 points, and need to rotate around its center
                let sz = 3.;
                let dx = 2.0;
                let c = vec2(8.0, 0.5 * self.rect_size.y);
                sdf.move_to(c.x - sz + dx * 0.5, c.y - sz + dx);
                sdf.line_to(c.x, c.y + sz);
                sdf.line_to(c.x + sz, c.y - sz);
                sdf.stroke(mix(THEME_COLOR_U_HIDDEN, THEME_COLOR_TEXT_DEFAULT, self.selected), 1.0);

                return sdf.result;
            }
        }

        animator: {
            hover = {
                default: off
                off = {
                    from: {all: Snap}
                    apply: {
                        draw_bg: {hover: 0.0}
                        draw_name: {hover: 0.0}
                    }
                }
                on = {
                    cursor: Hand
                    from: {all: Snap}
                    apply: {
                        draw_bg: {hover: 1.0}
                        draw_name: {hover: 1.0}
                    }
                }
            }

            select = {
                default: off
                off = {
                    from: {all: Snap}
                    apply: {
                        draw_bg: {selected: 0.0,}
                        draw_name: {selected: 0.0,}
                    }
                }
                on = {
                    from: {all: Snap}
                    apply: {
                        draw_bg: {selected: 1.0,}
                        draw_name: {selected: 1.0,}
                    }
                }
            }
        }
        indent_width: 10.0
    }

    PopupMenu = <PopupMenuBase> {
        width: 150., height: Fit,
        flow: Down,
        padding: <THEME_MSPACE_1> {}

        menu_item: <PopupMenuItem> {}

        draw_bg: {
            instance color: (THEME_COLOR_FLOATING_BG)
            instance border_width: 1.0,
            instance inset: vec4(0.0, 0.0, 0.0, 0.0),
            instance radius: 2.0
            instance blur: 0.0

            fn get_color(self) -> vec4 {
                return self.color
            }

            fn get_border_color(self) -> vec4 {
                return mix(THEME_COLOR_BEVEL_LIGHT, THEME_COLOR_BEVEL_SHADOW, pow(self.pos.y, 0.35))
            }

            fn pixel(self) -> vec4 {
                let sdf = Sdf2d::viewport(self.pos * self.rect_size)
                sdf.blur = self.blur
                sdf.box(
                    self.inset.x + self.border_width,
                    self.inset.y + self.border_width,
                    self.rect_size.x - (self.inset.x + self.inset.z + self.border_width * 2.0),
                    self.rect_size.y - (self.inset.y + self.inset.w + self.border_width * 2.0),
                    max(1.0, self.radius)
                )
                sdf.fill_keep(self.get_color())
                if self.border_width > 0.0 {
                    sdf.stroke(self.get_border_color(), THEME_BEVELING)
                }
                return sdf.result;
            }
        }
    }

    DropDown = <DropDownBase> {
        // TODO: utilize the existing focus state
        width: Fit, height: Fit,
        padding: <THEME_MSPACE_2> { left: (THEME_SPACE_2), right: 22.5 }
        align: {x: 0., y: 0.}

        draw_text: {
            text_style: <THEME_FONT_REGULAR> {
                font_size: (THEME_FONT_SIZE_P)
            }

            fn get_color(self) -> vec4 {
                return mix(
                    THEME_COLOR_TEXT_DEFAULT,
                    THEME_COLOR_TEXT_PRESSED,
                    self.pressed
                )
            }
        }

        draw_bg: {
            instance hover: 0.0
            instance focus: 0.0
            instance pressed: 0.0
            instance open: 0.0
            
            uniform border_radius: (THEME_CORNER_RADIUS)
            instance bodytop: (THEME_COLOR_U_HIDDEN)
            instance bodybottom: (THEME_COLOR_CTRL_HOVER)

            fn pixel(self) -> vec4 {
                let sdf = Sdf2d::viewport(self.pos * self.rect_size);
                let grad_top = 5.0;
                let grad_bot = 1.0;
                let body = mix(mix(self.bodytop, self.bodybottom, self.hover), self.bodybottom, self.focus);
                let body_transp = vec4(body.xyz, 0.0);

                let top_gradient = mix(
                    body_transp,
                    mix(
                        mix(
                            THEME_COLOR_U_HIDDEN,
                            THEME_COLOR_BEVEL_LIGHT,
                            self.hover
                        ),
                        THEME_COLOR_BEVEL_LIGHT,
                        self.focus
                    ),
                    max(0.0, grad_top - sdf.pos.y) / grad_top);

                let bot_gradient = mix(
                    mix(body_transp, THEME_COLOR_BEVEL_SHADOW, self.pressed),
                    top_gradient,
                    clamp((self.rect_size.y - grad_bot - sdf.pos.y - 1.0) / grad_bot, 0.0, 1.0)
                );

                // the little drop shadow at the bottom
                let shift_inward = self.border_radius * 1.75;
                sdf.move_to(shift_inward, self.rect_size.y);
                sdf.line_to(self.rect_size.x - shift_inward, self.rect_size.y);
                sdf.stroke(mix(
                    mix(
                        THEME_COLOR_D_HIDDEN,
                        THEME_COLOR_BEVEL_SHADOW,
                        self.hover
                    ),
                    THEME_COLOR_BEVEL_SHADOW,
                    self.focus
                    ), THEME_BEVELING
                )

                sdf.box(
                    1.,
                    1.,
                    self.rect_size.x - 2.0,
                    self.rect_size.y - 2.0,
                    self.border_radius
                )
                sdf.fill_keep(body)

                sdf.stroke(
                    bot_gradient,
                    THEME_BEVELING * 1.5
                )

                // lets draw a little triangle in the corner
                let c = vec2(self.rect_size.x - 10.0, self.rect_size.y * 0.5)
                let sz = 3.;
                let offset = 1.;

                sdf.move_to(c.x - sz, c.y - sz + offset);
                sdf.line_to(c.x + sz, c.y - sz + offset);
                sdf.line_to(c.x, c.y + sz * 0.25 + offset);
                sdf.close_path();

                sdf.fill(mix(THEME_COLOR_TEXT_DEFAULT, THEME_COLOR_TEXT_HOVER, self.hover));

                return sdf.result
            }
        }

        popup_menu: <PopupMenu> {}

        selected_item: 0
        animator: {
            hover = {
                default: off,
                off = {
                    from: {all: Forward {duration: 0.1}}
                    apply: {
                        draw_bg: {pressed: 0.0, hover: 0.0}
                        draw_text: {pressed: 0.0, hover: 0.0}
                    }
                }

                on = {
                    from: {
                        all: Forward {duration: 0.1}
                        pressed: Forward {duration: 0.01}
                    }
                    apply: {
                        draw_bg: {pressed: 0.0, hover: [{time: 0.0, value: 1.0}],}
                        draw_text: {pressed: 0.0, hover: [{time: 0.0, value: 1.0}],}
                    }
                }

                pressed = {
                    from: {all: Forward {duration: 0.2}}
                    apply: {
                        draw_bg: {pressed: [{time: 0.0, value: 1.0}], hover: 1.0,}
                        draw_text: {pressed: [{time: 0.0, value: 1.0}], hover: 1.0,}
                    }
                }
            }
            focus = {
                default: off
                off = {
                    from: {all: Forward {duration: 0.2}}
                    apply: {
                        draw_bg: {focus: 0.0},
                        draw_text: {focus: 0.0}
                    }
                }
                on = {
                    from: {all: Snap}
                    apply: {
                        draw_bg: {focus: 1.0},
                        draw_text: {focus: 1.0}
                    }
                }
            }
        }
    }

    FileTreeNode = <FileTreeNodeBase> {
        align: { y: 0.5 }
        padding: { left: (THEME_SPACE_1) },
        is_folder: false,
        indent_width: 10.0
        min_drag_distance: 10.0

        draw_bg: {
            fn pixel(self) -> vec4 {
                let sdf = Sdf2d::viewport(self.pos * self.rect_size);
                sdf.box(
                    0.,
                    -2.,
                    self.rect_size.x,
                    self.rect_size.y + 3.0,
                    1.
                )
                sdf.fill_keep(
                    mix(
                        mix(
                            THEME_COLOR_BG_EVEN,
                            THEME_COLOR_BG_ODD,
                            self.is_even
                        ),
                        THEME_COLOR_CTRL_SELECTED,
                        self.selected
                    )
                )
                return sdf.result
            }
        }

        draw_icon: {
            fn pixel(self) -> vec4 {
                let sdf = Sdf2d::viewport(self.pos * self.rect_size);
                let w = self.rect_size.x;
                let h = self.rect_size.y;
                sdf.box(0. * w, 0.35 * h, 0.87 * w, 0.39 * h, 0.75);
                sdf.box(0. * w, 0.28 * h, 0.5 * w, 0.3 * h, 1.);
                sdf.union();
                return sdf.fill(mix(
                    THEME_COLOR_TEXT_DEFAULT * self.scale,
                    THEME_COLOR_TEXT_SELECTED,
                    self.selected
                ));
            }
        }

        draw_name: {
            fn get_color(self) -> vec4 {
                return mix(
                    THEME_COLOR_TEXT_DEFAULT * self.scale,
                    THEME_COLOR_TEXT_SELECTED,
                    self.selected
                )
            }

            text_style: <THEME_FONT_REGULAR> {
                font_size: (THEME_FONT_SIZE_P)
                top_drop: 1.2,
            }
        }

        icon_walk: {
            width: (THEME_DATA_ICON_WIDTH - 2), height: (THEME_DATA_ICON_HEIGHT),
            margin: { right: 3.0 }
        }

        animator: {
            hover = {
                default: off
                off = {
                    from: {all: Forward {duration: 0.2}}
                    apply: {
                        hover: 0.0
                        draw_bg: {hover: 0.0}
                        draw_name: {hover: 0.0}
                        draw_icon: {hover: 0.0}
                    }
                }

                on = {
                    cursor: Hand
                    from: {all: Snap}
                    apply: {
                        hover: 1.0
                        draw_bg: {hover: 1.0}
                        draw_name: {hover: 1.0}
                        draw_icon: {hover: 1.0}
                    },
                }
            }

            focus = {
                default: on
                on = {
                    from: {all: Snap}
                    apply: {focussed: 1.0}
                }

                off = {
                    from: {all: Forward {duration: 0.1}}
                    apply: {focussed: 0.0}
                }
            }

            select = {
                default: off
                off = {
                    from: {all: Forward {duration: 0.1}}
                    apply: {
                        selected: 0.0
                        draw_bg: {selected: 0.0}
                        draw_name: {selected: 0.0}
                        draw_icon: {selected: 0.0}
                    }
                }
                on = {
                    from: {all: Snap}
                    apply: {
                        selected: 1.0
                        draw_bg: {selected: 1.0}
                        draw_name: {selected: 1.0}
                        draw_icon: {selected: 1.0}
                    }
                }

            }

            open = {
                default: off
                off = {
                    //from: {all: Exp {speed1: 0.80, speed2: 0.97}}
                    //duration: 0.2
                    redraw: true

                    from: {all: Forward {duration: 0.2}}
                    ease: ExpDecay {d1: 0.80, d2: 0.97}

                    //ease: Ease::OutExp
                    apply: {
                        opened: [{time: 0.0, value: 1.0}, {time: 1.0, value: 0.0}]
                        draw_bg: {opened: [{time: 0.0, value: 1.0}, {time: 1.0, value: 0.0}]}
                        draw_name: {opened: [{time: 0.0, value: 1.0}, {time: 1.0, value: 0.0}]}
                        draw_icon: {opened: [{time: 0.0, value: 1.0}, {time: 1.0, value: 0.0}]}
                    }
                }

                on = {
                    //from: {all: Exp {speed1: 0.82, speed2: 0.95}}

                    from: {all: Forward {duration: 0.2}}
                    ease: ExpDecay {d1: 0.82, d2: 0.95}

                    //from: {all: Exp {speed1: 0.82, speed2: 0.95}}
                    redraw: true
                    apply: {
                        opened: 1.0
                        draw_bg: {opened: 1.0}
                        draw_name: {opened: 1.0}
                        draw_icon: {opened: 1.0}
                    }
                }
            }
        }
    }

    FileTree = <FileTreeBase> {
        flow: Down,

        scroll_bars: <ScrollBars> {}
        scroll_bars: {}
        node_height: (THEME_DATA_ITEM_HEIGHT),
        clip_x: true,
        clip_y: true

        file_node: <FileTreeNode> {
            is_folder: false,
            draw_bg: {is_folder: 0.0}
            draw_name: {is_folder: 0.0}
        }

        folder_node: <FileTreeNode> {
            is_folder: true,
            draw_bg: {is_folder: 1.0}
            draw_name: {is_folder: 1.0}
        }

        filler: { // TODO: Clarify what this is for. Appears not to do anything.
            fn pixel(self) -> vec4 {
                return mix(
                    mix(
                        THEME_COLOR_BG_EVEN,
                        THEME_COLOR_BG_ODD,
                        self.is_even
                    ),
                    mix(
                        THEME_COLOR_CTRL_INACTIVE,
                        THEME_COLOR_CTRL_SELECTED,
                        self.focussed
                    ),
                    self.selected
                );
            }
        }
    }



    FoldButton = <FoldButtonBase> {
        // TODO: adda  focus states
        width: 12., height: 12.,

        draw_bg: {
            instance open: 0.0
            instance hover: 0.0
            uniform fade: 1.0

            fn pixel(self) -> vec4 {
                let sz = 2.5;
                let c = vec2(5.0, 0.6 * self.rect_size.y);
                let sdf = Sdf2d::viewport(self.pos * self.rect_size);
                sdf.clear(vec4(0.));

                // we have 3 points, and need to rotate around its center
                sdf.rotate(self.open * 0.5 * PI + 0.5 * PI, c.x, c.y);
                sdf.move_to(c.x - sz, c.y + sz);
                sdf.line_to(c.x, c.y - sz);
                sdf.line_to(c.x + sz, c.y + sz);
                sdf.close_path();
                sdf.fill(mix(
                    THEME_COLOR_TEXT_DEFAULT,
                    THEME_COLOR_TEXT_HOVER,
                    self.hover
                )
                );
                return sdf.result * self.fade;
            }
        }

        animator: {
            hover = {
                default: off
                off = {
                    from: {all: Forward {duration: 0.1}}
                    apply: {draw_bg: {hover: 0.0}}
                }

                on = {
                    from: {all: Snap}
                    apply: {draw_bg: {hover: 1.0}}
                }
            }

            open = {
                default: on
                off = {
                    from: {all: Forward {duration: 0.2}}
                    ease: ExpDecay {d1: 0.96, d2: 0.97}
                    redraw: true
                    apply: {
                        draw_bg: {open: [{time: 0.0, value: 1.0}, {time: 1.0, value: 0.0}]}
                    }
                }
                on = {
                    from: {all: Forward {duration: 0.2}}
                    ease: ExpDecay {d1: 0.98, d2: 0.95}
                    redraw: true
                    apply: {
                        draw_bg: {open: [{time: 0.0, value: 0.0}, {time: 1.0, value: 1.0}]}
                    }
                }
            }
        }
    }

    FoldHeader = <FoldHeaderBase> {
        width: Fill, height: Fit,
        body_walk: { width: Fill, height: Fit}

        flow: Down,

        animator: {
            open = {
                default: on
                off = {
                    from: {all: Forward {duration: 0.2}}
                    ease: ExpDecay {d1: 0.96, d2: 0.97}
                    redraw: true
                    apply: {
                        opened: [{time: 0.0, value: 1.0}, {time: 1.0, value: 0.0}]
                    }
                }
                on = {
                    from: {all: Forward {duration: 0.2}}
                    ease: ExpDecay {d1: 0.98, d2: 0.95}
                    redraw: true
                    apply: {
                        opened: [{time: 0.0, value: 0.0}, {time: 1.0, value: 1.0}]
                    }
                }
            }
        }
    }

    LinkLabel = <LinkLabelBase> {
        // TODO: adda  focus states
        instance hover: 0.0
        instance pressed: 0.0

        width: Fit, height: Fit,
        padding: { top: (THEME_SPACE_2), bottom: 2. }
        spacing: 7.5,
        align: {x: 0., y: 0.}

        label_walk: { width: Fit, height: Fit, },

        draw_bg: {
            instance pressed: 0.0
            instance hover: 0.0
            fn pixel(self) -> vec4 {
                let sdf = Sdf2d::viewport(self.pos * self.rect_size);
                let offset_y = 1.0
                sdf.move_to(0., self.rect_size.y - offset_y);
                sdf.line_to(self.rect_size.x, self.rect_size.y - offset_y);
                return sdf.stroke(mix(
                    THEME_COLOR_TEXT_DEFAULT,
                    THEME_COLOR_TEXT_PRESSED,
                    self.pressed
                ), mix(.7, 1., self.hover));
            }
        }

        draw_text: {
            wrap: Word
            instance pressed: 0.0
            instance hover: 0.0
            text_style: <THEME_FONT_REGULAR> {
                font_size: (THEME_FONT_SIZE_P)
            }
            fn get_color(self) -> vec4 {
                return mix(
                    mix(
                        THEME_COLOR_TEXT_DEFAULT,
                        THEME_COLOR_TEXT_HOVER,
                        self.hover
                    ),
                    THEME_COLOR_TEXT_PRESSED,
                    self.pressed
                )
            }
        }

        animator: {
            hover = {
                default: off,
                off = {
                    from: {all: Forward {duration: 0.1}}
                    apply: {
                        draw_bg: {pressed: 0.0, hover: 0.0}
                        draw_icon: {pressed: 0.0, hover: 0.0}
                        draw_text: {pressed: 0.0, hover: 0.0}
                    }
                }

                on = {
                    from: {
                        all: Forward {duration: 0.1}
                        pressed: Forward {duration: 0.01}
                    }
                    apply: {
                        draw_bg: {pressed: 0.0, hover: [{time: 0.0, value: 1.0}],}
                        draw_icon: {pressed: 0.0, hover: [{time: 0.0, value: 1.0}],}
                        draw_text: {pressed: 0.0, hover: [{time: 0.0, value: 1.0}],}
                    }
                }

                pressed = {
                    from: {all: Forward {duration: 0.2}}
                    apply: {
                        draw_bg: {pressed: [{time: 0.0, value: 1.0}], hover: 1.0,}
                        draw_icon: {pressed: [{time: 0.0, value: 1.0}], hover: 1.0,}
                        draw_text: {pressed: [{time: 0.0, value: 1.0}], hover: 1.0,}
                    }
                }
            }
        }

    }

    LinkLabelIcon = <LinkLabel> {
        padding: { bottom: 2. }
        label_walk: { margin: { left: -5. }},
        draw_icon: {
            instance focus: 0.0
            instance hover: 0.0
            instance pressed: 0.0
            uniform color: (THEME_COLOR_TEXT_DEFAULT)
            fn get_color(self) -> vec4 {
                return mix(
                    mix(
                        self.color,
                        mix(self.color, #f, 0.5),
                        self.hover
                    ),
                    self.color * 0.75,
                    self.pressed
                )
            }
        }
    }

    RadioButton = <RadioButtonBase> {
        // TODO: adda  focus states
        width: Fit, height: 16.,
        align: { x: 0.0, y: 0.5 }

        icon_walk: { margin: { left: 20. } }

           label_walk: {
                width: Fit, height: Fit,
            margin: { left: 20. }
        }
        label_align: { y: 0.0 }

        draw_radio: {
            uniform size: 7.0;
            // uniform color_active: (THEME_COLOR_U_2)
            // uniform color_inactive: (THEME_COLOR_D_4)

            // instance pressed: 0.0
            uniform border_radius: (THEME_CORNER_RADIUS)
            instance bodytop: (THEME_COLOR_CTRL_DEFAULT)
            instance bodybottom: (THEME_COLOR_CTRL_ACTIVE)

            fn pixel(self) -> vec4 {
                let sdf = Sdf2d::viewport(self.pos * self.rect_size)
                match self.radio_type {
                    RadioType::Round => {
                        let sz = self.size;
                        let left = sz + 1.;
                        let c = vec2(left + sz, self.rect_size.y * 0.5);
                        sdf.circle(left, c.y, sz);
                        sdf.fill_keep(mix(THEME_COLOR_INSET_PIT_TOP, THEME_COLOR_INSET_PIT_BOTTOM, pow(self.pos.y, 1.)))
                        sdf.stroke(mix(THEME_COLOR_BEVEL_SHADOW, THEME_COLOR_BEVEL_LIGHT, self.pos.y), (THEME_BEVELING))
                        let isz = sz * 0.5;
                        sdf.circle(left, c.y, isz);
                        sdf.fill(
                            mix(
                                mix(
                                    THEME_COLOR_U_HIDDEN,
                                    THEME_COLOR_CTRL_HOVER,
                                    self.hover
                                ),
                                THEME_COLOR_TEXT_ACTIVE,
                                self.selected
                            )
                        );
                    }
                    RadioType::Tab => {
                        let grad_top = 5.0;
                        let grad_bot = 1.0;
                        let body = mix(
                            mix(self.bodytop, (THEME_COLOR_CTRL_HOVER), self.hover),
                            self.bodybottom,
                            self.selected
                        );
                        let body_transp = vec4(body.xyz, 0.0);
                        let top_gradient = mix(body_transp, mix(THEME_COLOR_BEVEL_LIGHT, THEME_COLOR_BEVEL_SHADOW, self.selected), max(0.0, grad_top - sdf.pos.y) / grad_top);
                        let bot_gradient = mix(
                            mix(body_transp, THEME_COLOR_BEVEL_LIGHT, self.selected),
                            top_gradient,
                            clamp((self.rect_size.y - grad_bot - sdf.pos.y - 1.0) / grad_bot, 0.0, 1.0)
                        );

                        // the little drop shadow at the bottom
                        let shift_inward = 0. * 1.75;
                        sdf.move_to(shift_inward, self.rect_size.y);
                        sdf.line_to(self.rect_size.x - shift_inward, self.rect_size.y);
                        sdf.stroke(
                            mix(
                                THEME_COLOR_BEVEL_SHADOW,
                                THEME_COLOR_U_HIDDEN,
                                self.selected
                            ), THEME_BEVELING * 2.)

                        sdf.box(
                            1.,
                            1.,
                            self.rect_size.x - 2.0,
                            self.rect_size.y - 2.0,
                            1.
                        )
                        sdf.fill_keep(body)

                        sdf.stroke(bot_gradient, THEME_BEVELING * 1.5)
                    }
                }
                return sdf.result
            }
        }

        draw_text: {
            instance hover: 0.0
            instance selected: 0.0

            uniform color_unselected: (THEME_COLOR_TEXT_DEFAULT)
            uniform color_unselected_hover: (THEME_COLOR_TEXT_HOVER)
            uniform color_selected: (THEME_COLOR_TEXT_SELECTED)

            text_style: <THEME_FONT_REGULAR> {
                font_size: (THEME_FONT_SIZE_P)
            }
            fn get_color(self) -> vec4 {
                return mix(
                    mix(
                        self.color_unselected,
                        self.color_unselected,
                        // self.color_unselected_hover,
                        self.hover
                    ),
                    self.color_unselected,
                    // self.color_selected,
                    self.selected
                )
            }
        }

        draw_icon: {
            instance hover: 0.0
            instance selected: 0.0
            uniform color: (THEME_COLOR_INSET_PIT_TOP)
            uniform color_active: (THEME_COLOR_TEXT_ACTIVE)
            fn get_color(self) -> vec4 {
                return mix(
                    mix(
                        self.color,
                        mix(self.color, #f, 0.4),
                        self.hover
                    ),
                    mix(
                        self.color_active,
                        mix(self.color_active, #f, 0.75),
                        self.hover
                    ),
                    self.selected
                )
            }
        }

        animator: {
            hover = {
                default: off
                off = {
                    from: {all: Forward {duration: 0.15}}
                    apply: {
                        draw_radio: {hover: 0.0}
                        draw_text: {hover: 0.0}
                        draw_icon: {hover: 0.0}
                    }
                }
                on = {
                    from: {all: Snap}
                    apply: {
                        draw_radio: {hover: 1.0}
                        draw_text: {hover: 1.0}
                        draw_icon: {hover: 1.0}
                    }
                }
            }
            selected = {
                default: off
                off = {
                    from: {all: Forward {duration: 0.2}}
                    apply: {
                        draw_radio: {selected: 0.0}
                        draw_icon: {selected: 0.0}
                        draw_text: {selected: 0.0}
                        draw_icon: {selected: 0.0}
                    }
                }
                on = {
                    cursor: Arrow,
                    from: {all: Forward {duration: 0.0}}
                    apply: {
                        draw_radio: {selected: 1.0}
                        draw_icon: {selected: 1.0}
                        draw_text: {selected: 1.0}
                        draw_icon: {selected: 1.0}
                    }
                }
            }
        }
    }

    RadioButtonCustom = <RadioButton> {
        height: Fit,
        draw_radio: {
            fn pixel(self) -> vec4 {
                let sdf = Sdf2d::viewport(self.pos * self.rect_size)
                return sdf.result
            }
        }
        margin: { left: -17.5 }
        label_walk: {
            width: Fit, height: Fit,
            margin: { left: (THEME_SPACE_1) }
        }
    }

    RadioButtonTextual = <RadioButton> {
        height: Fit,
        draw_radio: {
            fn pixel(self) -> vec4 {
                let sdf = Sdf2d::viewport(self.pos * self.rect_size)
                return sdf.result
            }
        }
        label_walk: {
            margin: 0.,
            width: Fit, height: Fit,
        }
        draw_text: {
            instance hover: 0.0
            instance selected: 0.0

            uniform color_unselected: (THEME_COLOR_U_3)
            uniform color_unselected_hover: (THEME_COLOR_TEXT_HOVER)
            uniform color_selected: (THEME_COLOR_TEXT_SELECTED)

            text_style: <THEME_FONT_REGULAR> {
                font_size: (THEME_FONT_SIZE_P)
            }
            fn get_color(self) -> vec4 {
                return mix(
                    mix(
                        self.color_unselected,
                        self.color_unselected_hover,
                        self.hover
                    ),
                    self.color_selected,
                    self.selected
                )
            }
        }
    }

    RadioButtonImage = <RadioButton> { }

    RadioButtonTab = <RadioButton> {
        height: Fit,
        draw_radio: { radio_type: Tab }
        padding: <THEME_MSPACE_2> { left: (THEME_SPACE_2 * -1.25)}

        draw_text: {
            instance hover: 0.0
            instance selected: 0.0

            uniform color_unselected: (THEME_COLOR_TEXT_DEFAULT)
            uniform color_unselected_hover: (THEME_COLOR_TEXT_HOVER)
            uniform color_selected: (THEME_COLOR_TEXT_HOVER)

            fn get_color(self) -> vec4 {
                return mix(
                    mix(
                        self.color_unselected,
                        self.color_unselected,
                        // self.color_unselected_hover,
                        self.hover
                    ),
                    self.color_selected,
                    self.selected
                )
            }
        }
    }

    ButtonGroup = <CachedRoundedView> {
        height: Fit, width: Fit,
        spacing: 0.0,
        flow: Right
        align: { x: 0.0, y: 0.5 }
        draw_bg: {
            radius: 4.
        }
    }

    PortalList = <PortalListBase> {
        width: Fill, height: Fill,
        capture_overload: true
        scroll_bar: <ScrollBar> {}
        flow: Down
    }

    FlatList = <FlatListBase> {
        width: Fill, height: Fill,
        capture_overload: true
        scroll_bars: <ScrollBars> {show_scroll_x: false, show_scroll_y: true}
        flow: Down
    }

    CachedScrollXY = <CachedView> {
        scroll_bars: <ScrollBars> {show_scroll_x: true, show_scroll_y: true}
    }

    CachedScrollX = <CachedView> {
        scroll_bars: <ScrollBars> {show_scroll_x: true, show_scroll_y: false}
    }

    CachedScrollY = <CachedView> {
        scroll_bars: <ScrollBars> {show_scroll_x: false, show_scroll_y: true}
    }

    ScrollXYView = <ViewBase> {scroll_bars: <ScrollBars> {show_scroll_x: true, show_scroll_y: true}}
    ScrollXView = <ViewBase> {scroll_bars: <ScrollBars> {show_scroll_x: true, show_scroll_y: false}}
    ScrollYView = <ViewBase> {scroll_bars: <ScrollBars> {show_scroll_x: false, show_scroll_y: true}}


    TextInput = <TextInputBase> {
        width: 200, height: Fit,
        padding: <THEME_MSPACE_2> {}

        label_align: {y: 0.}
        cursor_margin_bottom: (THEME_SPACE_1),
        cursor_margin_top: (THEME_SPACE_1),
        select_pad_edges: 3.0
        cursor_size: 2.0,
        numeric_only: false,
        on_focus_select_all: false,
        empty_message: "0",
        clip_x: false, clip_y: false,

        draw_text: {
            instance hover: 0.0
            instance focus: 0.0
            wrap: Word,
            text_style: <THEME_FONT_REGULAR> {
                line_spacing: (THEME_FONT_LINE_SPACING),
                font_size: (THEME_FONT_SIZE_P)
            }
            fn get_color(self) -> vec4 {
                return
                mix(
                    mix(
                        mix(THEME_COLOR_TEXT_DEFAULT, THEME_COLOR_TEXT_HOVER, self.hover),
                        THEME_COLOR_TEXT_FOCUSED,
                        self.focus
                    ),
                    mix(THEME_COLOR_TEXT_PLACEHOLDER, THEME_COLOR_TEXT_DEFAULT, self.hover),
                    self.is_empty
                )
            }
        }

        draw_cursor: {
            instance focus: 0.0
            uniform border_radius: 0.5
            fn pixel(self) -> vec4 {
                let sdf = Sdf2d::viewport(self.pos * self.rect_size);
                sdf.box(
                    0.,
                    0.,
                    self.rect_size.x,
                    self.rect_size.y,
                    self.border_radius
                )
                sdf.fill(mix(THEME_COLOR_U_HIDDEN, THEME_COLOR_TEXT_CURSOR, self.focus));
                return sdf.result
            }
        }

        draw_select: {
            instance hover: 0.0
            instance focus: 0.0
            uniform border_radius: (THEME_TEXTSELECTION_CORNER_RADIUS)
            fn pixel(self) -> vec4 {
                //return mix(#f00,#0f0,self.pos.y)
                let sdf = Sdf2d::viewport(self.pos * self.rect_size);
                sdf.box(
                    0.,
                    0.,
                    self.rect_size.x,
                    self.rect_size.y,
                    self.border_radius
                )
                sdf.fill(
                    mix(THEME_COLOR_U_HIDDEN,
                    THEME_COLOR_BG_HIGHLIGHT_INLINE,
                    self.focus)
                ); // Pad color
                return sdf.result
            }
        }

        draw_bg: {
            instance radius: (THEME_CORNER_RADIUS)
            instance hover: 0.0
            instance focus: 0.0
            instance bodytop: (THEME_COLOR_INSET_DEFAULT)
            instance bodybottom: (THEME_COLOR_CTRL_ACTIVE)

            fn pixel(self) -> vec4 {
                let sdf = Sdf2d::viewport(self.pos * self.rect_size);
                let grad_top = 5.0;
                let grad_bot = 1.5;

                let body = mix(
                    self.bodytop,
                    self.bodybottom,
                    self.focus
                );

                let body_transp = (THEME_COLOR_D_HIDDEN)

                let top_gradient = mix(
                    body_transp,
                    THEME_COLOR_BEVEL_SHADOW,
                    max(0.0, grad_top - sdf.pos.y) / grad_top
                );

                let bot_gradient = mix(
                    (THEME_COLOR_BEVEL_LIGHT),
                    top_gradient,
                    clamp((self.rect_size.y - grad_bot - sdf.pos.y - 1.0) / grad_bot, 0.0, 1.0)
                );

                sdf.box(
                    1.,
                    1.,
                    self.rect_size.x - 2.0,
                    self.rect_size.y - 2.0,
                    self.radius
                )

                sdf.fill_keep(body)

                sdf.stroke(
                    bot_gradient,
                    THEME_BEVELING * 0.9
                )

                return sdf.result
            }
        }

        animator: {
            hover = {
                default: off
                off = {
                    from: {all: Forward {duration: 0.1}}
                    apply: {
                        draw_select: {hover: 0.0}
                        draw_text: {hover: 0.0}
                    }
                }
                on = {
                    from: {all: Snap}
                    apply: {
                        draw_select: {hover: 1.0}
                        draw_text: {hover: 1.0}
                    }
                }
            }
            focus = {
                default: off
                off = {
                    from: {all: Forward {duration: .25}}
                    apply: {
                        draw_cursor: {focus: 0.0},
                        draw_bg: {focus: 0.0},
                        draw_select: {focus: 0.0}
                        draw_text: {focus: 0.0}
                    }
                }
                on = {
                    from: {all: Snap}
                    apply: {
                        draw_cursor: {focus: 1.0},
                        draw_bg: {focus: 1.0},
                        draw_select: {focus: 1.0}
                        draw_text: {focus: 1.0}
                    }
                }
            }
        }
    }

    Slider = <SliderBase> {
        min: 0.0, max: 1.0,
        step: 0.0,
        label_align: { y: 0.0 }
        margin: <THEME_MSPACE_1> { top: (THEME_SPACE_2) }
        precision: 2,
        height: Fit

        draw_slider: {
            instance hover: float
            instance focus: float
            instance drag: float

            fn pixel(self) -> vec4 {
                let slider_height = 3;
                let nub_size = mix(3, 5, self.hover);
                let nubbg_size = mix(0, 13, self.hover)

                let sdf = Sdf2d::viewport(self.pos * self.rect_size)

                let slider_bg_color = mix(mix(THEME_COLOR_AMOUNT_TRACK_DEFAULT, THEME_COLOR_AMOUNT_TRACK_HOVER, self.hover), THEME_COLOR_AMOUNT_TRACK_ACTIVE, self.focus);
                let slider_color = mix(
                    mix(THEME_COLOR_AMOUNT_DEFAULT, THEME_COLOR_AMOUNT_HOVER, self.hover),
                    THEME_COLOR_AMOUNT_ACTIVE,
                    self.focus);

                let nub_color = (THEME_COLOR_SLIDER_NUB_DEFAULT);
                let nubbg_color = mix(THEME_COLOR_SLIDER_NUB_HOVER, THEME_COLOR_SLIDER_NUB_ACTIVE, self.drag);

                match self.slider_type {
                    SliderType::Horizontal => {
                        sdf.rect(0, self.rect_size.y - slider_height * 1.25, self.rect_size.x, slider_height)
                        sdf.fill(slider_bg_color);

                        sdf.rect(0, self.rect_size.y - slider_height * 0.5, self.rect_size.x, slider_height)
                        sdf.fill(THEME_COLOR_BEVEL_LIGHT);

                        sdf.rect(
                            0,
                            self.rect_size.y - slider_height * 1.25,
                            self.slide_pos * (self.rect_size.x - nub_size) + nub_size,
                            slider_height
                        )
                        sdf.fill(slider_color);

                        let nubbg_x = self.slide_pos * (self.rect_size.x - nub_size) - nubbg_size * 0.5 + 0.5 * nub_size;
                        sdf.rect(
                            nubbg_x,
                            self.rect_size.y - slider_height * 1.25,
                            nubbg_size,
                            slider_height
                        )
                        sdf.fill(nubbg_color);

                        // the nub
                        let nub_x = self.slide_pos * (self.rect_size.x - nub_size);
                        sdf.rect(
                            nub_x,
                            self.rect_size.y - slider_height * 1.25,
                            nub_size,
                            slider_height
                        )
                        sdf.fill(nub_color);
                    }
                    SliderType::Vertical => {

                    }
                    SliderType::Rotary => {

                    }
                }
                return sdf.result
            }
        }

        draw_text: {
            color: (THEME_COLOR_TEXT_DEFAULT),
            text_style: <THEME_FONT_REGULAR> {
                font_size: (THEME_FONT_SIZE_P)
            }
        }

        label_walk: { width: Fill, height: Fill }

        text_input: <TextInput> {
            width: Fit, padding: 0.,
            cursor_margin_bottom: (THEME_SPACE_1),
            cursor_margin_top: (THEME_SPACE_1),
            select_pad_edges: 3.0
            cursor_size: 2.0,
            empty_message: "0",
            numeric_only: true,

            label_align: {y: 0.},
            margin: { bottom: (THEME_SPACE_2), left: (THEME_SPACE_2) }
            draw_bg: {
                instance radius: 1.0
                instance border_width: 0.0
                instance border_color: (#f00) // TODO: This appears not to do anything.
                instance inset: vec4(0.0, 0.0, 0.0, 0.0)
                instance focus: 0.0,
                color: (THEME_COLOR_D_HIDDEN)
                instance color_selected: (THEME_COLOR_D_HIDDEN)

                fn get_color(self) -> vec4 {
                    return mix(self.color, self.color_selected, self.focus)
                }

                fn get_border_color(self) -> vec4 {
                    return self.border_color
                }

                fn pixel(self) -> vec4 {
                    let sdf = Sdf2d::viewport(self.pos * self.rect_size)
                    sdf.box(
                        self.inset.x + self.border_width,
                        self.inset.y + self.border_width,
                        self.rect_size.x - (self.inset.x + self.inset.z + self.border_width * 2.0),
                        self.rect_size.y - (self.inset.y + self.inset.w + self.border_width * 2.0),
                        max(1.0, self.radius)
                    )
                    sdf.fill_keep(self.get_color())
                    if self.border_width > 0.0 {
                        sdf.stroke(self.get_border_color(), self.border_width)
                    }
                    return sdf.result;
                }
            },
        }

        animator: {
            hover = {
                default: off
                off = {
                    from: {all: Forward {duration: 0.2}}
                    ease: OutQuad
                    apply: {
                        draw_slider: {hover: 0.0}
                        // text_input: { draw_bg: { hover: 0.0}}
                    }
                }
                on = {
                    //cursor: Arrow,
                    from: {all: Snap}
                    apply: {
                        draw_slider: {hover: 1.0}
                        // text_input: { draw_bg: { hover: 1.0}}
                    }
                }
            }
            focus = {
                default: off
                off = {
                    from: {all: Forward {duration: 0.0}}
                    apply: {
                        draw_slider: {focus: 0.0}
                    }
                }
                on = {
                    from: {all: Snap}
                    apply: {
                        draw_slider: {focus: 1.0}
                    }
                }
            }
            drag = {
                default: off
                off = {
                    from: {all: Forward {duration: 0.1}}
                    apply: {draw_slider: {drag: 0.0}}
                }
                on = {
                    cursor: Arrow,
                    from: {all: Snap}
                    apply: {draw_slider: {drag: 1.0}}
                }
            }
        }
    }

    SliderBig = <Slider> {
        height: 36
        text: "CutOff1"
        // draw_text: {text_style: <H2_TEXT_BOLD> {}, color: (COLOR_UP_5)}
        text_input: {
            cursor_margin_bottom: (THEME_SPACE_1),
            cursor_margin_top: (THEME_SPACE_1),
            select_pad_edges: (THEME_SPACE_1),
            cursor_size: (THEME_SPACE_1),
            empty_message: "0",
            numeric_only: true,
            draw_bg: {
                color: (THEME_COLOR_D_HIDDEN)
            },
        }
        draw_slider: {
            instance line_color: (THEME_COLOR_AMOUNT_DEFAULT_BIG)
            instance bipolar: 0.0
            fn pixel(self) -> vec4 {
                let nub_size = 3

                let sdf = Sdf2d::viewport(self.pos * self.rect_size)
                let top = 20.0;

                sdf.box(1.0, top, self.rect_size.x - 2, self.rect_size.y - top - 2, 1);
                sdf.fill_keep(
                    mix(
                        mix((THEME_COLOR_INSET_PIT_TOP), (THEME_COLOR_INSET_PIT_BOTTOM) * 0.1, pow(self.pos.y, 1.0)),
                        mix((THEME_COLOR_INSET_PIT_TOP_HOVER) * 1.75, (THEME_COLOR_BEVEL_LIGHT) * 0.1, pow(self.pos.y, 1.0)),
                        self.drag
                    )
                ) // Control backdrop gradient

                sdf.stroke(mix(mix(THEME_COLOR_BEVEL_SHADOW, THEME_COLOR_BEVEL_SHADOW * 1.25, self.drag), THEME_COLOR_BEVEL_LIGHT, pow(self.pos.y, 10.0)), 1.0) // Control outline
                let in_side = 5.0;
                let in_top = 5.0; // Ridge: vertical position
                sdf.rect(1.0 + in_side, top + in_top, self.rect_size.x - 2 - 2 * in_side, 3);
                sdf.fill(mix(THEME_COLOR_AMOUNT_TRACK_DEFAULT, THEME_COLOR_AMOUNT_TRACK_ACTIVE, self.drag)); // Ridge color
                let in_top = 7.0;
                sdf.rect(1.0 + in_side, top + in_top, self.rect_size.x - 2 - 2 * in_side, 1.5);
                sdf.fill(THEME_COLOR_BEVEL_LIGHT); // Ridge: Rim light catcher

                let nub_x = self.slide_pos * (self.rect_size.x - nub_size - in_side * 2 - 9);
                sdf.move_to(mix(in_side + 3.5, self.rect_size.x * 0.5, self.bipolar), top + in_top);

                sdf.line_to(nub_x + in_side + nub_size * 0.5, top + in_top);
                sdf.stroke_keep(mix((THEME_COLOR_U_HIDDEN), self.line_color, self.drag), 1.5)
                sdf.stroke(
                    mix(mix(self.line_color * 0.85, self.line_color, self.hover), THEME_COLOR_AMOUNT_ACTIVE, self.drag),
                    1.5
                )

                let nub_x = self.slide_pos * (self.rect_size.x - nub_size - in_side * 2 - 3) - 3;
                sdf.box(nub_x + in_side, top + 1.0, 11, 11, 1.)

                sdf.fill_keep(mix(
                    mix(
                        mix(THEME_COLOR_SLIDER_BIG_NUB_TOP, THEME_COLOR_SLIDER_BIG_NUB_TOP_HOVER, self.hover),
                        mix(THEME_COLOR_SLIDER_BIG_NUB_BOTTOM, THEME_COLOR_SLIDER_BIG_NUB_BOTTOM_HOVER, self.hover),
                        self.pos.y
                    ),
                    mix(THEME_COLOR_SLIDER_BIG_NUB_BOTTOM, THEME_COLOR_SLIDER_BIG_NUB_TOP, pow(self.pos.y, 1.5)),
                    self.drag
                    ) // Nub background gradient
                )
                sdf.stroke(
                    mix(
                        mix(THEME_COLOR_BEVEL_LIGHT, THEME_COLOR_BEVEL_LIGHT * 1.2, self.hover),
                        THEME_COLOR_BLACK,
                        pow(self.pos.y, 1.)
                    ),
                    1.
                ); // Nub outline gradient


                return sdf.result
            }
        }
    }


    SlidesView = <SlidesViewBase> {
        anim_speed: 0.9
    }

    Slide = <RoundedView> {
        width: Fill, height: Fill,
        flow: Down, spacing: 10,
        align: { x: 0.0, y: 0.5 }
        padding: 50.
        draw_bg: { color: (THEME_COLOR_SLIDES_BG), radius: (THEME_CONTAINER_CORNER_RADIUS) }
        title = <H1> {
            text: "SlideTitle",
            draw_text: {color: (THEME_COLOR_TEXT_DEFAULT) }
        }
    }

    SlideChapter = <Slide> {
        width: Fill, height: Fill,
        flow: Down,
        align: {x: 0.0, y: 0.5}
        spacing: 10,
        padding: 50,
        draw_bg: {color: (THEME_COLOR_SLIDES_CHAPTER), radius: (THEME_CONTAINER_CORNER_RADIUS)}
        title = <H1> {
            text: "SlideTitle",
            draw_text: {color: (THEME_COLOR_TEXT_DEFAULT) }
        }
    }

    SlideBody = <H2> {
        text: "Body of the slide"
        draw_text: {color: (THEME_COLOR_TEXT_DEFAULT) }
    }

    DrawScrollShadow = <DrawScrollShadowBase> {

        shadow_size: 4.0,

        fn pixel(self) -> vec4 { // TODO: make the corner overlap properly with a distance field eq.
            let is_viz = clamp(self.scroll * 0.1, 0., 1.);
            let pos = self.pos;
            let base = THEME_COLOR_BG_CONTAINER.xyz;
            let alpha = 0.0;
            if self.shadow_is_top > 0.5 {
                alpha = pow(pos.y, 0.5);
            }
            else {
                alpha = pow(pos.x, 0.5);
            }
            //turn vec4(base,is_viz);
            return Pal::premul(mix(vec4(#000.xyz, is_viz), vec4(base, 0.), alpha));
        }
    }

    // StackView DSL begin

    HEADER_HEIGHT = 80.0

    StackViewHeader = <View> {
        width: Fill, height: (HEADER_HEIGHT),
        padding: {bottom: 10., top: 50.}
        show_bg: true
        draw_bg: {
            color: (THEME_COLOR_APP_CAPTION_BAR)
        }

        content = <View> {
            width: Fill, height: Fit,
            flow: Overlay,

            title_container = <View> {
                width: Fill, height: Fit,
                align: {x: 0.5, y: 0.5}

                title = <H4> { text: "Stack View Title" }
            }

            button_container = <View> {
                left_button = <Button> {
                    width: Fit, height: 68,
                    icon_walk: {width: 10, height: 68}
                    draw_bg: {
                        fn pixel(self) -> vec4 {
                            let sdf = Sdf2d::viewport(self.pos * self.rect_size);
                            return sdf.result
                        }
                    }
                    draw_icon: {
                        svg_file: dep("crate://self/resources/icons/back.svg"),
                        color: (THEME_COLOR_TEXT_DEFAULT);
                        brightness: 0.8;
                    }
                }
            }
        }
    }

    StackNavigationView = <StackNavigationViewBase> {
        visible: false
        width: Fill, height: Fill,
        flow: Overlay

        show_bg: true
        draw_bg: {
            color: (THEME_COLOR_WHITE)
        }

        // Empty slot to place a generic full-screen background
        background = <View> {
            width: Fill, height: Fill,
            visible: false
        }

        body = <View> {
            width: Fill, height: Fill,
            flow: Down,

            // THEME_SPACE between body and header can be adjusted overriding this margin
            margin: {top: (HEADER_HEIGHT)},
        }

        header = <StackViewHeader> {}

        offset: 4000.0

        animator: {
            slide = {
                default: hide,
                hide = {
                    redraw: true
                    ease: ExpDecay {d1: 0.80, d2: 0.97}
                    from: {all: Forward {duration: 5.0}}
                    // Large enough number to cover several screens,
                    // but we need a way to parametrize it
                    apply: {offset: 4000.0}
                }

                show = {
                    redraw: true
                    ease: ExpDecay {d1: 0.82, d2: 0.95}
                    from: {all: Forward {duration: 0.5}}
                    apply: {offset: 0.0}
                }
            }
        }
    }

    StackNavigation = <StackNavigationBase> {
        width: Fill, height: Fill
        flow: Overlay

        root_view = <View> {}
    }


    DesignerOutlineTreeNode = <DesignerOutlineTreeNodeBase> {
        align: { y: 0.5 }
        padding: { left: (THEME_SPACE_1) },

        indent_width: 10.0
        min_drag_distance: 10.0
        button_open_width: 24.0,
        draw_eye: false,

        draw_bg: {
            instance selected: 0.0
            instance hover: 0.0
            instance focussed: 0.0

            fn pixel(self) -> vec4 {
                let sdf = Sdf2d::viewport(self.pos * self.rect_size);
                sdf.box(
                    0.,
                    -2.,
                    self.rect_size.x,
                    self.rect_size.y + 3.0,
                    1.
                )
                sdf.fill_keep(
                    mix(
                        mix(
                            THEME_COLOR_BG_EVEN,
                            THEME_COLOR_BG_ODD,
                            self.is_even
                        ),
                        THEME_COLOR_CTRL_SELECTED,
                        self.selected
                    )
                )
                return sdf.result
            }
        }
        icon_walk:{
            margin:{top:3,left:3,right:5}
            width:12,
            height:12,
        }
        draw_icon: {
            instance selected: 0.0
            instance hover: 0.0
            instance focussed: 0.0
            fn get_color(self) -> vec4 {
                return self.color * self.scale;
            }
        }

        draw_name: {
            instance selected: 0.0
            instance hover: 0.0
            instance focussed: 0.0
            fn get_color(self) -> vec4 {
                return mix(
                    THEME_COLOR_TEXT_DEFAULT * self.scale,
                    THEME_COLOR_TEXT_SELECTED,
                    self.selected
                )
            }

            text_style: <THEME_FONT_REGULAR> {
                font_size: (THEME_FONT_SIZE_P)
                top_drop: 1.2,
            }
        }

        button_open: <FoldButton> {
            height: 25, width: 15,
            margin: { left: (THEME_SPACE_2) }
            animator: { open = { default: off } },
            draw_bg: {
                uniform size: 3.75;
                instance open: 0.0

                fn pixel(self) -> vec4 {
                    let sdf = Sdf2d::viewport(self.pos * self.rect_size)
                    let left = 2;
                    let sz = self.size;
                    let c = vec2(left + sz, self.rect_size.y * 0.5);

                    // PLUS
                    sdf.box(0.5, sz * 3.0, sz * 2.5, sz * 0.7, 1.0); // rounding = 3rd value
                    // vertical
                    sdf.fill_keep(mix(#8F, #FF, self.hover));
                    sdf.box(sz * 1.0, sz * 2.125, sz * 0.7, sz * 2.5, 1.0); // rounding = 3rd value

                    sdf.fill_keep(mix(mix(#8F, #FF, self.hover), #FFF0, self.open))

                    return sdf.result
                }
            }
        }

        animator: {
            hover = {
                default: off
                off = {
                    from: {all: Forward {duration: 0.2}}
                    apply: {
                        hover: 0.0
                        draw_bg: {hover: 0.0}
                        draw_name: {hover: 0.0}
                        draw_icon: {hover: 0.0}
                    }
                }

                on = {
                    cursor: Hand
                    from: {all: Snap}
                    apply: {
                        hover: 1.0
                        draw_bg: {hover: 1.0}
                        draw_name: {hover: 1.0}
                        draw_icon: {hover: 1.0}
                    },
                }
            }

            focus = {
                default: on
                on = {
                    from: {all: Snap}
                    apply: {focussed: 1.0}
                }

                off = {
                    from: {all: Forward {duration: 0.1}}
                    apply: {focussed: 0.0}
                }
            }

            select = {
                default: off
                off = {
                    from: {all: Forward {duration: 0.1}}
                    apply: {
                        selected: 0.0
                        draw_bg: {selected: 0.0}
                        draw_name: {selected: 0.0}
                        draw_icon: {selected: 0.0}
                    }
                }
                on = {
                    from: {all: Snap}
                    apply: {
                        selected: 1.0
                        draw_bg: {selected: 1.0}
                        draw_name: {selected: 1.0}
                        draw_icon: {selected: 1.0}
                    }
                }

            }
        }
    }

    STUDIO_PALETTE_1 = #B2FF64
    STUDIO_PALETTE_2 = #80FFBF
    STUDIO_PALETTE_3 = #80BFFF
    STUDIO_PALETTE_4 = #BF80FF
    STUDIO_PALETTE_5 = #FF80BF
    STUDIO_PALETTE_6 = #FFB368
    STUDIO_PALETTE_7 = #FFD864

    STUDIO_COLOR_FILE = (THEME_COLOR_TEXT_DEFAULT)
    STUDIO_COLOR_FOLDER = (THEME_COLOR_TEXT_DEFAULT)
    STUDIO_COLOR_LAYOUT = (STUDIO_PALETTE_6)
    STUDIO_COLOR_WIDGET = (STUDIO_PALETTE_2)
    STUDIO_COLOR_ASSET = (STUDIO_PALETTE_5)
    STUDIO_COLOR_TEXT = (STUDIO_PALETTE_1)

    DesignerOutlineTree = <DesignerOutlineTreeBase> {
        flow: Down,

        scroll_bars: <ScrollBars> {}
        scroll_bars: {}
        node_height: (THEME_DATA_ITEM_HEIGHT),
        clip_x: true,
        clip_y: true

        File = <DesignerOutlineTreeNode> {
            draw_eye: true,
            draw_icon: {
                color: (STUDIO_COLOR_FILE)
                svg_file: dep("crate://self/resources/icons/icon_file.svg"),
            }
        }

        Folder = <DesignerOutlineTreeNode> {
            draw_icon: {
                color: (STUDIO_COLOR_FOLDER)
                svg_file: dep("crate://self/resources/icons/icon_folder.svg"),
            }
        }

        Layout = <DesignerOutlineTreeNode> {
            draw_icon: {
                color: (STUDIO_COLOR_LAYOUT)
                svg_file: dep("crate://self/resources/icons/icon_layout.svg"),
            }
        }

        Widget = <DesignerOutlineTreeNode> {
            draw_icon: {
                color: (STUDIO_COLOR_WIDGET)
                svg_file: dep("crate://self/resources/icons/icon_widget.svg"),
            }
        }

        Asset = <DesignerOutlineTreeNode> {
            draw_icon: {
                color: (STUDIO_COLOR_ASSET)
                svg_file: dep("crate://self/resources/icons/icon_image.svg"),
            }
        }

        Text = <DesignerOutlineTreeNode> {
            draw_icon: {
                color: (STUDIO_COLOR_TEXT)
                svg_file: dep("crate://self/resources/icons/icon_text.svg"),
            }
        }

        filler: {
            fn pixel(self) -> vec4 {
                return mix(
                    THEME_COLOR_BG_EVEN,
                    THEME_COLOR_BG_ODD,
                    self.is_even
                );
            }
        }
    }

    DesignerOutline = <DesignerOutlineBase>{ }

    DesignerToolbox = <DesignerToolboxBase>{
        width: Fill,
        height: Fill
        show_bg: false

        <DockToolbar> {

        }

        <RoundedShadowView>{
            abs_pos: vec2(25., 65.)
            padding: 0.
            width: 36., height: Fit,
            spacing: 0.,
            align: { x: 0.5, y: 0.0 }
            flow: Down,
            clip_x: false, clip_y: false,

            draw_bg: {
                border_width: 1.0
                border_color: (THEME_COLOR_BEVEL_LIGHT)
                shadow_color: (THEME_COLOR_D_4)
                shadow_radius: 10.0,
                shadow_offset: vec2(0.0, 5.0)
                radius: 2.5
                color: (THEME_COLOR_FG_APP),
            }

            <View> {
                width: Fit, height: 36.,
                align: { x: 0.5, y: 0.5}
                <ButtonFlatter> {
                    flow: Down,
                    icon_walk: { width: 9. }
                    draw_icon: {
                        svg_file: dep("crate://self/resources/icons/icon_select.svg"),
                    }
                    text: ""
                }
            }
            <Hr> { margin: 0. }
            <View> {
                width: Fit, height: 36.,
                align: { x: 0.5, y: 0.5}
                <ButtonFlatter> {
                    flow: Down,
                    icon_walk: { width: 14.5 }
                    align: { x: 0.5, y: 0.5 }
                    draw_icon: {
                        svg_file: dep("crate://self/resources/icons/icon_draw.svg"),
                    }
                    text: ""
                }
            }
            <Hr> { margin: 0. }
            <View> {
                width: Fit, height: 36.,

                align: { x: 0.5, y: 0.5}
                <ButtonFlatter> {
                    flow: Down,
                    icon_walk: { width: 12. }
                    align: { x: 0.5, y: 0.5 }
                    draw_icon: {
                        svg_file: dep("crate://self/resources/icons/icon_text.svg"),
                    }
                    text: ""
                }
            }
            <Hr> { margin: 0. }
            <View> {
                width: Fit, height: 36.,
                align: { x: 0.5, y: 0.5}
                <ButtonFlatter> {
                    flow: Down,
                    icon_walk: { width: 13.5 }
                    align: { x: 0.5, y: 0.5 }
                    draw_icon: {
                        svg_file: dep("crate://self/resources/icons/icon_layout.svg"),
                    }
                    text: ""
                }
            }
            <Hr> { margin: 0. }
            <View> {
                width: Fit, height: 36.,
                align: { x: 0.5, y: 0.5}
                <ButtonFlatter> {
                    flow: Down,
                    flow: Down,
                    icon_walk: { width: 15.5 }
                    align: { x: 0.5, y: 0.5 }
                    draw_icon: {
                        svg_file: dep("crate://self/resources/icons/icon_widget.svg"),
                    }
                    text: ""
                }
            }
            <Hr> { margin: 0. }
            <View> {
                width: Fit, height: 36.,
                align: { x: 0.5, y: 0.5}
                <ButtonFlatter> {
                    flow: Down,
                    icon_walk: { width: 15.5 }
                    align: { x: 0.5, y: 0.5 }
                    draw_icon: {
                        svg_file: dep("crate://self/resources/icons/icon_image.svg"),
                    }
                    text: ""
                }
            }
        }
    }

    DesignerContainer = <DesignerContainerBase>{
        width: 1200,
        height: 1200,
        flow: Overlay,
        clip_x:false,
        clip_y:false,
        align:{x:1.0},
        animator: {
            select = {
                default: off
                off = {
                    from: {all: Forward {duration: 0.1}}
                    apply: {
                        view = {draw_bg:{border_color:#5}}
                    }
                }
                on = {
                    from: {all: Snap}
                    apply: {
                        view = {draw_bg:{border_color:#c}}
                    }
                }

            }
        }
        view = <RoundedView>{
            draw_bg:{
                color:#3,
                border_width:2
                border_color:#5
            }
            padding: 10
            inner = <BareStep>{}
        }
<<<<<<< HEAD
        label = <Button>{
            margin:{ top: -40., right: 0. }
            padding: <THEME_MSPACE_2> {}
            text:"Hello world"
=======

        widget_label = <RoundedShadowView>{
            margin: { top: -40., right: 0. }
            padding: 0.
            width: Fit, height: Fit,
            spacing: 0.,
            align: { x: 1.0, y: 0.0 }
            flow: Down,
            clip_x: false, clip_y: false,
>>>>>>> 51317f2d

            draw_bg: {
                border_width: 1.0
                border_color: (THEME_COLOR_BEVEL_LIGHT)
                shadow_color: (THEME_COLOR_D_3)
                shadow_radius: 5.0,
                shadow_offset: vec2(0.0, 0.0)
                radius: 2.5
                color: (THEME_COLOR_FG_APP),
            }

            label = <Button> {
                padding: <THEME_MSPACE_2> {}
                text:"Hello world"

                draw_bg: {
                    instance hover: 0.0
                    instance pressed: 0.0
                    uniform border_radius: (THEME_CORNER_RADIUS)
                    instance bodytop: (THEME_COLOR_FG_APP)
                    instance bodybottom: #f00
                    fn pixel(self) -> vec4 {
                        let sdf = Sdf2d::viewport(self.pos * self.rect_size);
                        let grad_top = 5.0;
                        let grad_bot = 2.0;
                        let body = mix(mix(self.bodytop, self.bodybottom, self.hover), THEME_COLOR_CTRL_PRESSED, self.pressed);

                        let body_transp = vec4(body.xyz, 0.0);
                        let top_gradient = mix(
                            body_transp,
                            mix(THEME_COLOR_BEVEL_LIGHT, THEME_COLOR_BEVEL_SHADOW, self.pressed),
                            max(0.0, grad_top - sdf.pos.y) / grad_top
                        );
                        let bot_gradient = mix(
                            mix(THEME_COLOR_BEVEL_SHADOW, THEME_COLOR_BEVEL_LIGHT, self.pressed),
                            top_gradient,
                            clamp((self.rect_size.y - grad_bot - sdf.pos.y - 1.0) / grad_bot, 0.0, 1.0)
                        );

                        sdf.box(
                            1.,
                            1.,
                            self.rect_size.x - 2.0,
                            self.rect_size.y - 2.0,
                            self.border_radius
                        )
                        sdf.fill_keep(body)

                        sdf.stroke(
                            bot_gradient,
                            THEME_BEVELING
                        )

                        return sdf.result
                    }
                }
            }
        }
    }

    DesignerView = <DesignerViewBase>{
        clear_color: #333333
        draw_bg: {
            texture image: texture2d
            varying scale: vec2
            varying shift: vec2
            fn vertex(self) -> vec4 {

                let dpi = self.dpi_factor;
                let ceil_size = ceil(self.rect_size * dpi) / dpi
                let floor_pos = floor(self.rect_pos * dpi) / dpi
                self.scale = self.rect_size / ceil_size;
                self.shift = (self.rect_pos - floor_pos) / ceil_size;
                return self.clip_and_transform_vertex(self.rect_pos, self.rect_size)
            }
            fn pixel(self) -> vec4 {
                return sample2d_rt(self.image, self.pos * self.scale + self.shift);
            }
        }
        container: <DesignerContainer>{

        }
    }

    Designer = <DesignerBase>{
        <Window> {
            window: { kind_id: 2 }
            body = <View> {
                designer_outline = <DesignerOutline> {
                    outline_tree = <DesignerOutlineTree>{

                    }
                }
            }
        }
        <Window>{
            window:{ kind_id: 1 }
            body = <View>{
                flow: Overlay
                designer_view = <DesignerView> {
                    width: Fill, height: Fill
                }
                toolbox = <DesignerToolbox>{
                }
            }
        }
    }

    Root = <RootBase> { design_window = <Designer> {} }

}<|MERGE_RESOLUTION|>--- conflicted
+++ resolved
@@ -4179,22 +4179,10 @@
             padding: 10
             inner = <BareStep>{}
         }
-<<<<<<< HEAD
         label = <Button>{
             margin:{ top: -40., right: 0. }
             padding: <THEME_MSPACE_2> {}
             text:"Hello world"
-=======
-
-        widget_label = <RoundedShadowView>{
-            margin: { top: -40., right: 0. }
-            padding: 0.
-            width: Fit, height: Fit,
-            spacing: 0.,
-            align: { x: 1.0, y: 0.0 }
-            flow: Down,
-            clip_x: false, clip_y: false,
->>>>>>> 51317f2d
 
             draw_bg: {
                 border_width: 1.0
