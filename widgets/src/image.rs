use crate::{
    makepad_derive_widget::*,
    image_cache::*,
    makepad_draw::*,
    widget::*
};

live_design!{
    link widgets;
    use link::shaders::*;

    DrawImage= {{DrawImage}} {
        texture image: texture2d
        opacity: 1.0
        image_scale: vec2(1.0, 1.0)
        image_pan: vec2(0.0, 0.0)

        fn get_color_scale_pan(self, scale: vec2, pan: vec2) -> vec4 {
            return sample2d(self.image, self.pos * scale + pan).xyzw;
        }

        fn get_color(self) -> vec4 {
            return self.get_color_scale_pan(self.image_scale, self.image_pan)
        }

        fn pixel(self) -> vec4 {
            let color = self.get_color();
            return Pal::premul(vec4(color.xyz, color.w * self.opacity))
        }
    }

    pub ImageBase = {{Image}} {}
    pub Image = <ImageBase> {
        width: 100
        height: 100
        draw_bg: {
<<<<<<< HEAD

=======
>>>>>>> 6b00fb7a
        }
    }

}

#[derive(Live, LiveHook, LiveRegister)]
#[repr(C)]
pub struct DrawImage {
    #[deref] draw_super: DrawQuad,
    #[live] pub opacity: f32,
    #[live] image_scale: Vec2,
    #[live] image_pan: Vec2,
}


#[derive(Copy, Clone, Debug, Live, LiveHook)]
#[live_ignore]
pub enum ImageAnimation {
    Stop,
    Once,
    #[pick] Loop,
    Bounce,
    #[live(0.0)] Frame(f64),
    #[live(0.0)] Factor(f64),
    #[live(60.0)] OnceFps(f64),
    #[live(60.0)] LoopFps(f64),
    #[live(60.0)] BounceFps(f64),
}

#[derive(Live, Widget)]
pub struct Image {
    #[walk] walk: Walk,
    #[redraw] #[live] pub draw_bg: DrawImage,
    #[live] min_width: i64,
    #[live] min_height: i64,
    #[live(1.0)] width_scale: f64,
    #[live(ImageAnimation::BounceFps(25.0))] animation: ImageAnimation,
    #[rust] last_time: Option<f64>,
    #[rust] animation_frame: f64,
    #[rust] next_frame: NextFrame,
    #[live] fit: ImageFit,
    #[live] source: LiveDependency,
    #[rust] texture: Option<Texture>,
}

impl ImageCacheImpl for Image {
    fn get_texture(&self, _id:usize) -> &Option<Texture> {
        &self.texture
    }

    fn set_texture(&mut self, texture: Option<Texture>, _id:usize) {
        self.texture = texture;
    }
}

impl LiveHook for Image{
    fn after_apply(&mut self, cx: &mut Cx, _applyl: &mut Apply, _index: usize, _nodes: &[LiveNode]) {
        self.lazy_create_image_cache(cx);
        let source = self.source.clone();
        if source.as_str().len()>0 {
            let _ = self.load_image_dep_by_path(cx, source.as_str(), 0);
        }
    }
}

impl Widget for Image {
    fn handle_event(&mut self, cx:&mut Cx, event:&Event, _scope:&mut Scope){
        if let Some(nf) = self.next_frame.is_event(event) {
            // compute the next frame and patch things up
            if let Some(image_texture) = &self.texture {
                let (texture_width, texture_height) = image_texture.get_format(cx).vec_width_height().unwrap_or((self.min_width as usize, self.min_height as usize));
                if let Some(animation) = image_texture.animation(cx).clone(){
                    let delta = if let Some(last_time) = &self.last_time {
                        nf.time - last_time
                    }
                    else{
                        0.0
                    };
                    self.last_time = Some(nf.time);
                    let num_frames = animation.num_frames as f64;
                    match self.animation{
                        ImageAnimation::Stop=>{

                        }
                        ImageAnimation::Frame(frame)=>{
                            self.animation_frame = frame;
                        }
                        ImageAnimation::Factor(pos)=>{
                            self.animation_frame = pos * (num_frames - 1.0);
                        }
                        ImageAnimation::Once=>{
                            self.animation_frame += 1.0;
                            if self.animation_frame >= num_frames{
                                self.animation_frame = num_frames - 1.0;
                            }
                            else{
                                self.next_frame = cx.new_next_frame();
                            }
                        }
                        ImageAnimation::Loop=>{
                            self.animation_frame += 1.0;
                            if self.animation_frame >= num_frames{
                                self.animation_frame = 0.0;
                            }
                            self.next_frame = cx.new_next_frame();
                        }
                        ImageAnimation::Bounce=>{
                            self.animation_frame += 1.0;
                            if self.animation_frame >= num_frames * 2.0{
                                self.animation_frame = 0.0;
                            }
                            self.next_frame = cx.new_next_frame();
                        }
                        ImageAnimation::OnceFps(fps)=>{
                            self.animation_frame += delta * fps;
                            if self.animation_frame >= num_frames{
                                self.animation_frame = num_frames - 1.0;
                            }
                            else{
                                self.next_frame = cx.new_next_frame();
                            }
                        }
                        ImageAnimation::LoopFps(fps)=>{
                            self.animation_frame += delta * fps;
                            if self.animation_frame >= num_frames{
                                self.animation_frame = 0.0;
                            }
                            self.next_frame = cx.new_next_frame();
                        }
                        ImageAnimation::BounceFps(fps)=>{
                            self.animation_frame += delta * fps;
                            if self.animation_frame >= num_frames * 2.0{
                                self.animation_frame = 0.0;
                            }
                            self.next_frame = cx.new_next_frame();
                        }
                    }
                    // alright now lets turn animation_frame into the right image_pan
                    let last_pan = self.draw_bg.image_pan;

                    let frame = if self.animation_frame >= num_frames{
                        num_frames * 2.0 - 1.0 - self.animation_frame
                    }
                    else{
                        self.animation_frame
                    } as usize;

                    let horizontal_frames = texture_width / animation.width;
                    let xpos = ((frame % horizontal_frames) * animation.width) as f32 / texture_width as f32;
                    let ypos = ((frame / horizontal_frames) * animation.height) as f32 / texture_height as f32;
                    self.draw_bg.image_pan = vec2(xpos, ypos);
                    if self.draw_bg.image_pan != last_pan{
                        // patch it into the area
                        self.draw_bg.update_instance_area_value(cx, id!(image_pan))
                    }
                }
            }
        }
    }

    fn draw_walk(&mut self, cx: &mut Cx2d, _scope: &mut Scope, walk: Walk) -> DrawStep {
        self.draw_walk(cx, walk)
    }
}

impl Image {
    /// Returns the original size of the image in pixels (not its displayed size).
    ///
    /// Returns `None` if the image has not been loaded into a texture yet.
    pub fn size_in_pixels(&self, cx: &mut Cx) -> Option<(usize, usize)> {
        self.texture.as_ref()
            .and_then(|t| t.get_format(cx).vec_width_height())
    }

    /// True if a texture has been set on this `Image`.
    pub fn has_texture(&self) -> bool {
        self.texture.is_some()
    }

    pub fn draw_walk(&mut self, cx: &mut Cx2d, mut walk: Walk) -> DrawStep {
        // alright we get a walk. depending on our aspect ratio
        // we change either nothing, or width or height
        let rect = cx.peek_walk_turtle(walk);
        let dpi = cx.current_dpi_factor();

        let (width, height) = if let Some(image_texture) = &self.texture {
            self.draw_bg.draw_vars.set_texture(0, image_texture);
            let (width,height) = image_texture.get_format(cx).vec_width_height().unwrap_or((self.min_width as usize, self.min_height as usize));
            if let Some(animation) = image_texture.animation(cx){
                let (w,h) = (animation.width as f64, animation.height as f64);
                self.next_frame = cx.new_next_frame();
                // we have an animation. lets compute the scale and zoom for a certain frame
                let scale_x = w as f32 / width as f32;
                let scale_y = h as f32 / height as f32;
                self.draw_bg.image_scale = vec2(scale_x, scale_y);
                (w,h)
            }
            else{
                self.draw_bg.image_scale = vec2(1.0,1.0);
                self.draw_bg.image_pan = vec2(0.0,0.0);
                (width as f64 * self.width_scale, height as f64)
            }
        }
        else {
            self.draw_bg.draw_vars.empty_texture(0);
            (self.min_width as f64 / dpi, self.min_height as f64 / dpi)
        };

        let aspect = width / height;
        match self.fit {
            ImageFit::AutoFitWidth => {
                if rect.size.x > width {
                    walk.width = Size::Fixed(width);
                    walk.height = Size::Fixed(height);
                } else {
                    let walk_height = rect.size.x / aspect;
                    if walk_height > rect.size.y {
                        walk.width = Size::Fixed(rect.size.y * aspect);
                    }
                    else {
                        walk.height = Size::Fixed(walk_height);
                    }
                }
            }
            ImageFit::AutoFitHeight => {
                if rect.size.y > height {
                    walk.width = Size::Fixed(width);
                    walk.height = Size::Fixed(height);
                } else {
                    let walk_height = rect.size.x / aspect;
                    if walk_height > rect.size.y {
                        walk.width = Size::Fixed(rect.size.y * aspect);
                    }
                    else {
                        walk.height = Size::Fixed(walk_height);
                    }
                }
            }
            ImageFit::AutoFit => {
                if rect.size.x > width && rect.size.y > height {
                    walk.width = Size::Fixed(width);
                    walk.height = Size::Fixed(height);
                } else {
                    let walk_height = rect.size.x / aspect;
                    if walk_height > rect.size.y {
                        walk.width = Size::Fixed(rect.size.y * aspect);
                    }
                    else {
                        walk.height = Size::Fixed(walk_height);
                    }
                }
            }
            ImageFit::Size => {
                walk.width = Size::Fixed(width);
                walk.height = Size::Fixed(height);
            }
            ImageFit::Stretch => {
            }
            ImageFit::Horizontal => {
                walk.height = Size::Fixed(rect.size.x / aspect);
            }
            ImageFit::Vertical => {
                walk.width = Size::Fixed(rect.size.y * aspect);
            }
            ImageFit::Smallest => {
                let walk_height = rect.size.x / aspect;
                if walk_height > rect.size.y {
                    walk.width = Size::Fixed(rect.size.y * aspect);
                }
                else {
                    walk.height = Size::Fixed(walk_height);
                }
            }
            ImageFit::Biggest => {
                let walk_height = rect.size.x / aspect;
                if walk_height < rect.size.y {
                    walk.width = Size::Fixed(rect.size.y * aspect);
                }
                else {
                    walk.height = Size::Fixed(walk_height);
                }
            }
        }


        self.draw_bg.draw_walk(cx, walk);

        DrawStep::done()
    }
}

impl ImageRef {
    /// Loads the image at the given `image_path` resource into this `ImageRef`.
    pub fn load_image_dep_by_path(&self, cx: &mut Cx, image_path: &str) -> Result<(), ImageError> {
        if let Some(mut inner) = self.borrow_mut() {
            inner.load_image_dep_by_path(cx, image_path, 0)
        } else {
            Ok(()) // preserving existing behavior of silent failures.
        }
    }

    /// Loads the image at the given `image_path` on disk into this `ImageRef`.
    pub fn load_image_file_by_path(&self, cx: &mut Cx, image_path: &str) -> Result<(), ImageError> {
        if let Some(mut inner) = self.borrow_mut() {
            inner.load_image_file_by_path(cx, image_path, 0)
        } else {
            Ok(()) // preserving existing behavior of silent failures.
        }
    }

    /// Loads a JPEG into this `ImageRef` by decoding the given encoded JPEG `data`.
    pub fn load_jpg_from_data(&self, cx: &mut Cx, data: &[u8]) -> Result<(), ImageError> {
        if let Some(mut inner) = self.borrow_mut() {
            inner.load_jpg_from_data(cx, data, 0)
        } else {
            Ok(()) // preserving existing behavior of silent failures.
        }
    }

    /// Loads a PNG into this `ImageRef` by decoding the given encoded PNG `data`.
    pub fn load_png_from_data(&self, cx: &mut Cx, data: &[u8]) -> Result<(), ImageError> {
        if let Some(mut inner) = self.borrow_mut() {
            inner.load_png_from_data(cx, data, 0)
        } else {
            Ok(()) // preserving existing behavior of silent failures.
        }
    }

    pub fn set_texture(&self, cx:&mut Cx, texture: Option<Texture>) {
        if let Some(mut inner) = self.borrow_mut() {
            inner.texture = texture;
            if cx.in_draw_event(){
                inner.redraw(cx);
            }
        }
    }

    pub fn set_uniform(&self, cx: &Cx, uniform: &[LiveId], value: &[f32]) {
        if let Some(mut inner) = self.borrow_mut() {
            inner.draw_bg.set_uniform(cx, uniform, value);
        }
    }

    /// See [`Image::size_in_pixels()`].
    pub fn size_in_pixels(&self, cx: &mut Cx) -> Option<(usize, usize)> {
        if let Some(inner) = self.borrow() {
            inner.size_in_pixels(cx)
        } else {
            None
        }
    }

    /// See [`Image::has_texture()`].
    pub fn has_texture(&self) -> bool {
        if let Some(inner) = self.borrow() {
            inner.has_texture()
        } else {
            false
        }
    }
}<|MERGE_RESOLUTION|>--- conflicted
+++ resolved
@@ -34,10 +34,6 @@
         width: 100
         height: 100
         draw_bg: {
-<<<<<<< HEAD
-
-=======
->>>>>>> 6b00fb7a
         }
     }
 
