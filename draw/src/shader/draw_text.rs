use {
    crate::{
        makepad_platform::*,
        turtle::{Walk, Size, Align},
        font_atlas::{CxFontsAtlasTodo, CxFontAtlas, Font, GlyphInfo, ShapeCache},
        draw_list_2d::ManyInstances,
        geometry::GeometryQuad2D,
        cx_2d::Cx2d
    },
    makepad_rustybuzz::Direction,
    std::mem,
};

const ZBIAS_STEP: f32 = 0.00001;

live_design!{
    
    DrawText = {{DrawText}} {
        //debug: true;
        color: #fff
        
        uniform brightness: float
        uniform curve: float
        uniform sdf_radius: float
        uniform sdf_cutoff: float
        
        texture tex: texture2d
        
        varying tex_coord1: vec2
        varying tex_coord2: vec2
        varying tex_coord3: vec2
        varying clipped: vec2
        varying pos: vec2
        
        fn vertex(self) -> vec4 {
            let min_pos = vec2(self.rect_pos.x, self.rect_pos.y)
            let max_pos = vec2(self.rect_pos.x + self.rect_size.x, self.rect_pos.y - self.rect_size.y)
            
            self.clipped = clamp(
                mix(min_pos, max_pos, self.geom_pos),
                self.draw_clip.xy,
                self.draw_clip.zw
            )
            
            let normalized: vec2 = (self.clipped - min_pos) / vec2(self.rect_size.x, -self.rect_size.y)
            
            self.tex_coord1 = mix(
                vec2(self.font_t1.x, 1.0-self.font_t1.y),
                vec2(self.font_t2.x, 1.0-self.font_t2.y),
                normalized.xy
            )
            self.pos = normalized;
            return self.camera_projection * (self.camera_view * (self.view_transform * vec4(
                self.clipped.x,
                self.clipped.y,
                self.char_depth + self.draw_zbias,
                1.
            )))
        }
        
        fn get_color(self) -> vec4 {
            return self.color;
        }
        fn blend_color(self, incol:vec4)->vec4{
            return incol
        }
        
        fn sample_color(self, scale:float, pos:vec2)->vec4{
            let s = sample2d(self.tex, pos).x;
            if (self.sdf_radius != 0.0) {
                // HACK(eddyb) harcoded atlas size (see asserts below).
                let texel_coords = pos.xy * 4096.0;
                s = clamp((s - (1.0 - self.sdf_cutoff)) * self.sdf_radius / scale + 0.5, 0.0, 1.0);
            } else {
                s = pow(s, self.curve);
            }
            let col = self.get_color(); 
            return self.blend_color(vec4(s * col.rgb * self.brightness * col.a, s * col.a));
        }
        
        fn pixel(self) -> vec4 {
            let texel_coords = self.tex_coord1.xy;
            let dxt = length(dFdx(texel_coords));
            let dyt = length(dFdy(texel_coords));
            let scale = (dxt + dyt) * 4096.0 *0.5;
            return self.sample_color(scale, self.tex_coord1.xy); // + vec4(1.0, 0.0, 0.0, 0.0);
            // ok lets take our delta in the x direction
            /*
            //4x AA
            */
            /*
            let x1 = self.sample_color(scale, self.tex_coord1.xy);
            let x2 =  self.sample_color(scale, self.tex_coord1.xy+vec2(dxt * 0.5,0.0));
            let x3 =  self.sample_color(scale, self.tex_coord1.xy+vec2(dxt* 0.5,dyt* 0.5));
            let x4 =  self.sample_color(scale, self.tex_coord1.xy+vec2(0.0,dyt* 0.5));
            return (x1+x2+x3+x4)/4;
            */
            /*
            let d = 0.333;
            let x1 = self.sample_color(scale, self.tex_coord1.xy);
            let x2 =  self.sample_color(scale, self.tex_coord1.xy+vec2(dxt * -d,0.0));
            let x3 =  self.sample_color(scale, self.tex_coord1.xy+vec2(dxt* d,0.0));
            let x4 = self.sample_color(scale, self.tex_coord1.xy+vec2(0.0, dyt * -d));
            let x5 =  self.sample_color(scale, self.tex_coord1.xy+vec2(dxt * -d,dyt * -d));
            let x6 =  self.sample_color(scale, self.tex_coord1.xy+vec2(dxt* d,dyt * -d));
            let x7 = self.sample_color(scale, self.tex_coord1.xy+vec2(0.0, dyt * d));
            let x8 =  self.sample_color(scale, self.tex_coord1.xy+vec2(dxt * -d,dyt * d));
            let x9 =  self.sample_color(scale, self.tex_coord1.xy+vec2(dxt* d,dyt * d));
            return (x1+x2+x3+x4+x5+x6+x7+x8+x9)/9;
            */
            //16x AA
            /*
            let d = 0.25;
            let d2 = 0.5; 
            let d3 = 0.75; 
            let x1 = self.sample_color(scale, self.tex_coord1.xy);
            let x2 =  self.sample_color(scale, self.tex_coord1.xy+vec2(dxt * d,0.0));
            let x3 =  self.sample_color(scale, self.tex_coord1.xy+vec2(dxt * d2,0.0));
            let x4 =  self.sample_color(scale, self.tex_coord1.xy+vec2(dxt * d3,0.0));
                        
            let x5 = self.sample_color(scale, self.tex_coord1.xy+vec2(0.0,dyt *d));
            let x6 =  self.sample_color(scale, self.tex_coord1.xy+vec2(dxt * d,dyt *d));
            let x7 =  self.sample_color(scale, self.tex_coord1.xy+vec2(dxt * d2,dyt *d));
            let x8 =  self.sample_color(scale, self.tex_coord1.xy+vec2(dxt * d2,dyt *d));
                        
            let x9 = self.sample_color(scale, self.tex_coord1.xy+vec2(0.0,dyt *d2));
            let x10 =  self.sample_color(scale, self.tex_coord1.xy+vec2(dxt * d,dyt *d2));
            let x11 =  self.sample_color(scale, self.tex_coord1.xy+vec2(dxt * d2,dyt *d2));
            let x12 =  self.sample_color(scale, self.tex_coord1.xy+vec2(dxt * d3,dyt *d2));           
            
            let x13 = self.sample_color(scale, self.tex_coord1.xy+vec2(0.0,dyt *d3));
            let x14 =  self.sample_color(scale, self.tex_coord1.xy+vec2(dxt * d,dyt *d3));
            let x15 =  self.sample_color(scale, self.tex_coord1.xy+vec2(dxt * d2,dyt *d3));
            let x16 =  self.sample_color(scale, self.tex_coord1.xy+vec2(dxt * d3,dyt *d3));            
            return (x1+x2+x3+x4+x5+x6+x7+x8+x9+x10+x11+x12+x13+x14+x15+x16)/16 ;*/
        }
    }
}

// HACK(eddyb) shader expects hardcoded atlas size (see `fn pixel` above).
const _: () = assert!(crate::font_atlas::ATLAS_WIDTH == 4096);
const _: () = assert!(crate::font_atlas::ATLAS_HEIGHT == 4096);

#[derive(Debug, Clone, Live, LiveHook, LiveRegister)]
#[live_ignore]
pub struct TextStyle {
    #[live()] pub font: Font,
    #[live(9.0)] pub font_size: f64,
    #[live(1.0)] pub brightness: f32,
    #[live(0.5)] pub curve: f32,
    #[live(1.0)] pub line_scale: f64,
    #[live(1.4)] pub line_spacing: f64,
    #[live(1.1)] pub top_drop: f64,
    #[live(1.3)] pub height_factor: f64,
}

#[derive(Clone, Live, LiveHook, PartialEq)]
#[live_ignore]
pub enum TextWrap {
    #[pick] Ellipsis,
    Word,
    Line
}

#[derive(Live, LiveRegister)]
#[repr(C)]
pub struct DrawText {
    #[rust] pub many_instances: Option<ManyInstances>,
    
    #[live] pub geometry: GeometryQuad2D,
    #[live] pub text_style: TextStyle,
    #[live] pub wrap: TextWrap,
    
    #[live] pub ignore_newlines: bool,
    #[live] pub combine_spaces: bool,
    
    #[live(1.0)] pub font_scale: f64,
    #[live(1.0)] pub draw_depth: f32,
    
    #[deref] pub draw_vars: DrawVars,
    // these values are all generated
    #[live] pub color: Vec4,
    #[calc] pub font_t1: Vec2,
    #[calc] pub font_t2: Vec2,
    #[calc] pub rect_pos: Vec2,
    #[calc] pub rect_size: Vec2,
    #[calc] pub draw_clip: Vec4,
    #[calc] pub char_depth: f32,
    #[calc] pub delta: Vec2,
    #[calc] pub shader_font_size: f32,
    #[calc] pub advance: f32,
}

impl LiveHook for DrawText {
    fn before_apply(&mut self, cx: &mut Cx, apply: &mut Apply, index: usize, nodes: &[LiveNode]) {
        self.draw_vars.before_apply_init_shader(cx, apply, index, nodes, &self.geometry);
    }
    fn after_apply(&mut self, cx: &mut Cx, apply: &mut Apply, index: usize, nodes: &[LiveNode]) {
        self.draw_vars.after_apply_update_self(cx, apply, index, nodes, &self.geometry);
    }
}

impl DrawText {
    
    pub fn draw(&mut self, cx: &mut Cx2d, pos: DVec2, val: &str) {
        self.draw_inner(cx, pos, val, &mut *cx.fonts_atlas_rc.clone().0.borrow_mut());
        if self.many_instances.is_some() {
            self.end_many_instances(cx)
        }
    }
    
    pub fn draw_rel(&mut self, cx: &mut Cx2d, pos: DVec2, val: &str) {
        self.draw_inner(cx, pos + cx.turtle().origin(), val, &mut *cx.fonts_atlas_rc.clone().0.borrow_mut());
        if self.many_instances.is_some() {
            self.end_many_instances(cx)
        }
    }
    
    pub fn draw_abs(&mut self, cx: &mut Cx2d, pos: DVec2, val: &str) {
        self.draw_inner(cx, pos, val, &mut *cx.fonts_atlas_rc.clone().0.borrow_mut());
        if self.many_instances.is_some() {
            self.end_many_instances(cx)
        }
    }
    
    pub fn begin_many_instances(&mut self, cx: &mut Cx2d) {
        let fonts_atlas_rc = cx.fonts_atlas_rc.clone();
        let fonts_atlas = fonts_atlas_rc.0.borrow();
        self.begin_many_instances_internal(cx, &*fonts_atlas);
    }
    
    fn begin_many_instances_internal(&mut self, cx: &mut Cx2d, fonts_atlas: &CxFontAtlas) {
        self.update_draw_call_vars(fonts_atlas);
        let mi = cx.begin_many_aligned_instances(&self.draw_vars);
        self.many_instances = mi;
    }
    
    pub fn end_many_instances(&mut self, cx: &mut Cx2d) {
        if let Some(mi) = self.many_instances.take() {
            let new_area = cx.end_many_instances(mi);
            self.draw_vars.area = cx.update_area_refs(self.draw_vars.area, new_area);
        }
    }
    
    pub fn new_draw_call(&self, cx: &mut Cx2d) {
        cx.new_draw_call(&self.draw_vars);
    }
    
    pub fn update_draw_call_vars(&mut self, font_atlas: &CxFontAtlas) {
        self.draw_vars.texture_slots[0] = Some(font_atlas.texture_sdf.clone());
        self.draw_vars.user_uniforms[0] = self.text_style.brightness;
        self.draw_vars.user_uniforms[1] = self.text_style.curve;
        let (sdf_radius, sdf_cutoff) = font_atlas.alloc.sdf.as_ref()
            .map_or((0.0, 0.0), |sdf| (sdf.params.radius, sdf.params.cutoff));
        self.draw_vars.user_uniforms[2] = sdf_radius;
        self.draw_vars.user_uniforms[3] = sdf_cutoff;
    }
    
    fn draw_inner(&mut self, cx: &mut Cx2d, position: DVec2, chunk: &str, font_atlas: &mut CxFontAtlas) {
        let shape_cache_rc = cx.shape_cache_rc.clone();
        let mut shape_cache = shape_cache_rc.0.borrow_mut();
        let glyph_infos = shape_cache.shape(
            Direction::LeftToRight,
            chunk,
            &[self.text_style.font.font_id.unwrap()],
            font_atlas
        );
        self.draw_glyphs(cx, position, &glyph_infos, font_atlas);
    }

<<<<<<< HEAD
    
    pub fn compute_geom(&self, cx: &Cx2d, walk: Walk, text: &str) -> Option<TextGeom> {
        self.compute_geom_inner(cx, walk, text, &mut *cx.fonts_atlas_rc.0.borrow_mut())
    }
    
    fn compute_geom_inner(&self, cx: &Cx2d, walk: Walk, text: &str, fonts_atlas: &mut CxFontAtlas) -> Option<TextGeom> {
        // we include the align factor and the width/height
        let font_id = self.text_style.font.font_id.unwrap();
        
        if fonts_atlas.fonts[font_id].is_none() {
            return None
        }
        
        let font_size_logical = self.text_style.font_size * 96.0 / (72.0 * fonts_atlas.fonts[font_id].as_ref().unwrap().ttf_font.units_per_em);
        let line_height = self.text_style.font_size * self.text_style.height_factor * self.font_scale;
        let eval_width = cx.turtle().eval_width(walk.width, walk.margin, cx.turtle().layout().flow);
        let eval_height = cx.turtle().eval_height(walk.height, walk.margin, cx.turtle().layout().flow);
        
        match if walk.width.is_fit() {&TextWrap::Line}else {&self.wrap} {
            TextWrap::Ellipsis => {
                let ellip_width = if let Some(glyph) = fonts_atlas.fonts[font_id].as_mut().unwrap().get_glyph('.') {
                    glyph.horizontal_metrics.advance_width * font_size_logical * self.font_scale
                }
                else {
                    0.0
                };
                
                let mut measured_width = 0.0;
                let mut ellip_pt = None;
                for (i, c) in text.chars().enumerate() {
                    
                    if measured_width + ellip_width * 3.0 < eval_width {
                        ellip_pt = Some((i, measured_width, 3));
                    }
                    if let Some(glyph) = fonts_atlas.fonts[font_id].as_mut().unwrap().get_glyph(c) {
                        let adv = glyph.horizontal_metrics.advance_width * font_size_logical * self.font_scale;
                        // ok so now what.
                        if measured_width + adv >= eval_width { // we have to drop back to ellip_pt
                            // if we don't have an ellip_pt, set it to 0
                            if ellip_pt.is_none() {
                                let dots = if ellip_width * 3.0 < eval_width {3}
                                else if ellip_width * 2.0 < eval_width {2}
                                else if ellip_width < eval_width {1}
                                else {0};
                                ellip_pt = Some((0, 0.0, dots));
                            }
                            return Some(TextGeom {
                                eval_width,
                                eval_height,
                                measured_width: ellip_pt.unwrap().1 + ellip_width,
                                measured_height: line_height,
                                ellip_pt
                            })
                        }
                        measured_width += adv;
                    }
                }
                
                Some(TextGeom {
                    eval_width,
                    eval_height,
                    measured_width,
                    measured_height: line_height,
                    ellip_pt: None
                })
            }
            TextWrap::Word => {
                let mut max_width = 0.0;
                let mut measured_width = 0.0;
                let mut measured_height = line_height;
                
                let mut iter = WordIterator::new(
                    text.char_indices(),
                    eval_width, font_size_logical * self.font_scale,
                    self.ignore_newlines,
                    self.combine_spaces,
                );
                while let Some(word) = iter.next_word(fonts_atlas.fonts[font_id].as_mut().unwrap()) {
                    match word{
                        WordItem::Newline=>{
                            measured_height += line_height * self.text_style.line_spacing;
                            measured_width = 0.0;
                        }
                        WordItem::Spaces{width,..} | WordItem::Word{width,..}=>{
                            if measured_width + width >= eval_width {
                                measured_height += line_height * self.text_style.line_spacing;
                                measured_width = width;
                            }
                            else {
                                measured_width += width;
                            }
                            if measured_width > max_width {max_width = measured_width}
                        }
                    }
                }
                
                Some(TextGeom {
                    eval_width,
                    eval_height,
                    measured_width: max_width,
                    measured_height,
                    ellip_pt: None
                })
            }
            TextWrap::Line => {
                let mut max_width = 0.0;
                let mut measured_width = 0.0;
                let mut measured_height = line_height;
                
                for c in text.chars() {
                    if c == '\n' {
                        measured_height += line_height * self.text_style.line_spacing;
                    }
                    if let Some(glyph) = fonts_atlas.fonts[font_id].as_mut().unwrap().get_glyph(c) {
                        let adv = glyph.horizontal_metrics.advance_width * font_size_logical * self.font_scale;
                        measured_width += adv;
                    }
                    if measured_width > max_width {
                        max_width = measured_width;
                    }
                }
                Some(TextGeom {
                    eval_width,
                    eval_height,
                    measured_width: max_width,
                    measured_height: measured_height,
                    ellip_pt: None
                })
            }
        }
    }
    pub fn draw_walk_word(&mut self, cx: &mut Cx2d, text: &str){
        self.draw_walk_word_with(cx, text, |_,_|{});
    }
    
    pub fn draw_walk_word_with<F>(&mut self, cx: &mut Cx2d, text: &str, mut cb:F) where F: FnMut(&mut Cx2d, Rect){
        
        // this walks the turtle per word
        if text.len() == 0 {
            return
        }        
        let font_id = if let Some(font_id) = self.text_style.font.font_id{font_id}else{
            //log!("Draw text without font");
            return
        };
        let fonts_atlas_rc = cx.fonts_atlas_rc.clone();
        let mut fonts_atlas = fonts_atlas_rc.0.borrow_mut();
        let fonts_atlas = &mut*fonts_atlas;
                
        let font_size_logical = self.text_style.font_size * 96.0 / (72.0 * fonts_atlas.fonts[font_id].as_ref().unwrap().ttf_font.units_per_em);
        let line_drop = self.text_style.font_size * self.text_style.height_factor * self.font_scale * self.text_style.top_drop;
        
        // lets get the width of the current turtle
        // we need it for the next_word item to properly break off
        let padded_rect = cx.turtle().padded_rect();
        
        let mut iter = WordIterator::new(
            text.char_indices(),
            padded_rect.size.x,
            font_size_logical * self.font_scale, 
            self.ignore_newlines,
            self.combine_spaces,
        );
        let mut last_rect = None;
        while let Some(word) = iter.next_word(fonts_atlas.fonts[font_id].as_mut().unwrap()) {
            match word{
                WordItem::Newline=>{
                    cx.turtle_new_line();
                }
                WordItem::Spaces{start,end,width,..} | WordItem::Word{start,end,width,..}=>{
                    let walk_rect = cx.walk_turtle(Walk {
                        abs_pos: None,
                        margin: Margin::default(),
                        width: Size::Fixed(width),
                        height: Size::Fixed(line_drop)
                    });
                    if last_rect.is_none(){
                        last_rect = Some(walk_rect)
                    }
                    else{
                        let rect = last_rect.unwrap();
                        if walk_rect.pos.y > rect.pos.y { // we emit the last rect
                            cb(cx, rect);
                            last_rect = Some(walk_rect);
                        }
                        else{
                            last_rect.as_mut().unwrap().size.x += walk_rect.size.x;
                        }
                    }
                    if let Some(rect) = last_rect{
                        cb(cx, rect);
                    }
                    // make sure our iterator uses the xpos from the turtle
                    self.draw_inner(cx, walk_rect.pos, &text[start..end], fonts_atlas);
                }
            }
        }
        if self.many_instances.is_some() {
            self.end_many_instances(cx)
        }
    }
    
    pub fn draw_walk(&mut self, cx: &mut Cx2d, walk: Walk, align: Align, text: &str) {
        if text.len() == 0 {
            return
        }        
        let font_id = if let Some(font_id) = self.text_style.font.font_id{font_id}else{
            //log!("Draw text without font");
            return
        };
        let fonts_atlas_rc = cx.fonts_atlas_rc.clone();
        let mut fonts_atlas = fonts_atlas_rc.0.borrow_mut();
        let fonts_atlas = &mut*fonts_atlas;
        
        let _font_size_logical = self.text_style.font_size * 96.0 / (72.0 * fonts_atlas.fonts[font_id].as_ref().unwrap().ttf_font.units_per_em);
        let line_height = self.text_style.font_size * self.text_style.height_factor * self.font_scale;
                
        //let in_many = self.many_instances.is_some();
        // lets compute the geom

        //if !in_many {
        //    self.begin_many_instances_internal(cx, fonts_atlas);
        //}
        if let Some(geom) = self.compute_geom_inner(cx, walk, text, fonts_atlas) {
            let height = if walk.height.is_fit() {
                geom.measured_height
            } else {
                geom.eval_height
            };
            let y_align = (height - geom.measured_height) * align.y;
            
            match if walk.width.is_fit() {&TextWrap::Line}else {&self.wrap} {
                TextWrap::Ellipsis => {
                    // otherwise we should check the ellipsis
                    if let Some((ellip, at_x, dots)) = geom.ellip_pt {
                        // ok so how do we draw this
                        let rect = cx.walk_turtle(Walk {
                            abs_pos: walk.abs_pos,
                            margin: walk.margin,
                            width: Size::Fixed(geom.eval_width),
                            height: Size::Fixed(height)
                        });
                        
                        // Ensure the chunk before the ellipsis is aligned down to a char boundary
                        let chunk = text.get(0..ellip).unwrap_or_else(|| {
                            let mut new_ellip = ellip.saturating_sub(1);
                            while new_ellip > 0 {
                                if let Some(s) = text.get(0..new_ellip) {
                                    return s;
                                }
                                new_ellip -= 1;
                            }
                            ""
                        });
                        self.draw_inner(cx, rect.pos + dvec2(0.0, y_align), chunk, fonts_atlas);
                        self.draw_inner(cx, rect.pos + dvec2(at_x, y_align), &"..."[0..dots], fonts_atlas);
                    }
                    else { // we might have space to h-align
                        let rect = cx.walk_turtle(Walk {
                            abs_pos: walk.abs_pos,
                            margin: walk.margin,
                            width: Size::Fixed(geom.eval_width),
                            height: Size::Fixed(
                                if walk.height.is_fit() {
                                    geom.measured_height
                                } else {
                                    geom.eval_height
                                }
                            )
                        });
                        let x_align = (geom.eval_width - geom.measured_width) * align.x;
                        self.draw_inner(cx, rect.pos + dvec2(x_align, y_align), text, fonts_atlas);
                    }
                }
                TextWrap::Word => {
                    self.draw_walk_wrap(cx, walk, text, fonts_atlas);
                }
                TextWrap::Line => {
                    // lets just output it and walk it
                    let rect = cx.walk_turtle(Walk {
                        abs_pos: walk.abs_pos,
                        margin: walk.margin,
                        width: Size::Fixed(geom.measured_width),
                        height: Size::Fixed(height)
                    });
                    // lets do our y alignment
                    let mut ypos = 0.0;
                    for line in text.split('\n') {
                        self.draw_inner(cx, rect.pos + dvec2(0.0, y_align + ypos), line, fonts_atlas);
                        ypos += line_height * self.text_style.line_spacing;
                    }
                    
                }
            }
        }
        
        if self.many_instances.is_some() {
            self.end_many_instances(cx)
        }
    }
    
=======
>>>>>>> 2aaf17aa
    pub fn closest_offset(&self, cx: &Cx, newline_indexes: Vec<usize>, pos: DVec2) -> Option<usize> {
        let area = &self.draw_vars.area;
        
        if !area.is_valid(cx) {
            return None
        }

        let line_spacing = self.get_line_spacing();
        let rect_pos = area.get_read_ref(cx, live_id!(rect_pos), ShaderTy::Vec2).unwrap();
        let delta = area.get_read_ref(cx, live_id!(delta), ShaderTy::Vec2).unwrap();
        let advance = area.get_read_ref(cx, live_id!(advance), ShaderTy::Float).unwrap();

        let mut last_y = None;
        let mut newlines = 0;
        for i in 0..rect_pos.repeat {
            if newline_indexes.contains(&(i + newlines)) {
                newlines += 1;
            }

            let index = rect_pos.stride * i;
            let x = rect_pos.buffer[index + 0] as f64 - delta.buffer[index + 0] as f64;

            let y = rect_pos.buffer[index + 1] - delta.buffer[index + 1];
            if last_y.is_none() {last_y = Some(y)}
            let advance = advance.buffer[index + 0] as f64;
            if i > 0 && (y - last_y.unwrap()) > 0.001 && pos.y < last_y.unwrap() as f64 + line_spacing as f64 {
                return Some(i - 1 + newlines)
            }
            if pos.x < x + advance * 0.5 && pos.y < y as f64 + line_spacing as f64 {
                return Some(i + newlines)
            }
            last_y = Some(y)
        }
        return Some(rect_pos.repeat + newlines);
        
    }
    
    pub fn get_selection_rects(&self, cx: &Cx, newline_indexes: Vec<usize>, start: usize, end: usize, shift: DVec2, pad: DVec2) -> Vec<Rect> {
        let area = &self.draw_vars.area;
        
        if !area.is_valid(cx) {
            return Vec::new();
        }

        // Adjustments because of newlines characters (they are not in the buffers)
        let start_offset = newline_indexes.iter().filter(|&&i| i < start).count();
        let start = start - start_offset;
        let end_offset = newline_indexes.iter().filter(|&&i| i < end).count();
        let end = end - end_offset;
        
        let rect_pos = area.get_read_ref(cx, live_id!(rect_pos), ShaderTy::Vec2).unwrap();
        let delta = area.get_read_ref(cx, live_id!(delta), ShaderTy::Vec2).unwrap();
        let advance = area.get_read_ref(cx, live_id!(advance), ShaderTy::Float).unwrap();
        
        if rect_pos.repeat == 0 || start >= rect_pos.repeat{
            return Vec::new();
        }
        // alright now we go and walk from start to end and collect our selection rects
        
        let index = start * rect_pos.stride;
        let start_x = rect_pos.buffer[index + 0] - delta.buffer[index + 0]; // + advance.buffer[index + 0] * pos;
        let start_y = rect_pos.buffer[index + 1] - delta.buffer[index + 1];
        let line_spacing = self.get_line_spacing();
        let mut last_y = start_y;
        let mut min_x = start_x;
        let mut last_x = start_x;
        let mut last_advance = advance.buffer[index + 0];
        let mut out = Vec::new();
        for index in start..end {
            if index >= rect_pos.repeat{
                break;
            }
            let index = index * rect_pos.stride;
            let end_x = rect_pos.buffer[index + 0] - delta.buffer[index + 0];
            let end_y = rect_pos.buffer[index + 1] - delta.buffer[index + 1];
            last_advance = advance.buffer[index + 0];
            if end_y > last_y { // emit rect
                out.push(Rect {
                    pos: dvec2(min_x as f64, last_y as f64) + shift,
                    size: dvec2((last_x - min_x + last_advance) as f64, line_spacing) + pad
                });
                min_x = end_x;
                last_y = end_y;
            }
            last_x = end_x;
        }
        out.push(Rect {
            pos: dvec2(min_x as f64, last_y as f64) + shift,
            size: dvec2((last_x - min_x + last_advance) as f64, line_spacing) + pad
        });
        out
    }
    
    pub fn get_char_count(&self, cx: &Cx) -> usize {
        let area = &self.draw_vars.area;
        if !area.is_valid(cx) {
            return 0
        }
        let rect_pos = area.get_read_ref(cx, live_id!(rect_pos), ShaderTy::Vec2).unwrap();
        rect_pos.repeat
    }
    
    pub fn get_cursor_pos(&self, cx: &Cx, newline_indexes: Vec<usize>, pos: f32, index: usize) -> Option<DVec2> {
        let area = &self.draw_vars.area;
        
        if !area.is_valid(cx) {
            return None
        }
        // Adjustment because of newlines characters (they are not in the buffers)
        let index_offset = newline_indexes.iter().filter(|&&i| i < index).count();
        let (index, pos) = if newline_indexes.contains(&(index)){
            (index - index_offset - 1, pos + 1.0)
        } else {
            (index - index_offset, pos)
        };
        
        let rect_pos = area.get_read_ref(cx, live_id!(rect_pos), ShaderTy::Vec2).unwrap();
        let delta = area.get_read_ref(cx, live_id!(delta), ShaderTy::Vec2).unwrap();
        let advance = area.get_read_ref(cx, live_id!(advance), ShaderTy::Float).unwrap();
        
        if rect_pos.repeat == 0 {
            return None
        }
        if index >= rect_pos.repeat {
            // lets get the last one and advance
            let index = (rect_pos.repeat - 1) * rect_pos.stride;
            let x = rect_pos.buffer[index + 0] - delta.buffer[index + 0] + advance.buffer[index + 0];
            let y = rect_pos.buffer[index + 1] - delta.buffer[index + 1];
            Some(dvec2(x as f64, y as f64))
        }
        else {
            let index = index * rect_pos.stride;
            let x = rect_pos.buffer[index + 0] - delta.buffer[index + 0] + advance.buffer[index + 0] * pos;
            let y = rect_pos.buffer[index + 1] - delta.buffer[index + 1];
            Some(dvec2(x as f64, y as f64))
        }
    }
    
    pub fn get_line_spacing(&self) -> f64 {
        self.text_style.font_size * self.text_style.height_factor * self.font_scale * self.text_style.line_spacing
    }
    
    pub fn get_font_size(&self) -> f64 {
        self.text_style.font_size * self.font_scale
    }
    
    pub fn get_monospace_base(&self, cx: &Cx2d) -> DVec2 {
        let mut fonts_atlas = cx.fonts_atlas_rc.0.borrow_mut();
        if self.text_style.font.font_id.is_none() {
            return DVec2::default();
        }
        let font_id = self.text_style.font.font_id.unwrap();
        if fonts_atlas.fonts[font_id].is_none() {
            return DVec2::default();
        }
        let font = fonts_atlas.fonts[font_id].as_mut().unwrap();
        let slot = font.owned_font_face.with_ref( | face | face.glyph_index('!').map_or(0, | id | id.0 as usize));
        let glyph = font.get_glyph_by_id(slot).unwrap();
        
        //let font_size = if let Some(font_size) = font_size{font_size}else{self.font_size};
        DVec2 {
            x: glyph.horizontal_metrics.advance_width * (96.0 / (72.0 * font.ttf_font.units_per_em)),
            y: self.text_style.line_spacing
        }
    }
}

impl DrawText {
    /// Draws the given text with the turtle, using the given walk and alignment.
    pub fn draw_walk(
        &mut self,
        cx: &mut Cx2d,
        walk: Walk,
        _align: Align,
        text: &str,
    ) {
        // If the text is empty, there is nothing to draw.
        if text.is_empty() {
            return;
        }
        
        // If the font did not load, there is nothing to draw.
        let Some(font_id) = self.text_style.font.font_id else {
            return;
        };

        // Borrow the font atlas from the context.
        let font_atlas_rc = cx.fonts_atlas_rc.clone();
        let mut font_atlas = font_atlas_rc.0.borrow_mut();
        let font_atlas = &mut *font_atlas;

        // Borrow the shape cache from the context.
        let shape_cache_rc = cx.shape_cache_rc.clone();
        let mut shape_cache = shape_cache_rc.0.borrow_mut();
        let shape_cache = &mut *shape_cache;

<<<<<<< HEAD
        let mut glyph_infos = Vec::new();
        let mut word_infos = Vec::new();
        let mut line_infos = Vec::new();

        // println!("BEGIN TEXT");
        for (line_byte_start, line_byte_end) in line_byte_ranges(text) {
            let line = &text[line_byte_start..line_byte_end];
            // println!("BEGIN LINE {:?}", line);

            let word_info_start = word_infos.len();
            for (word_byte_start, word_byte_end) in word_byte_ranges(line) {
                let word_byte_start = line_byte_start + word_byte_start;
                let word_byte_end = line_byte_start + word_byte_end;
                let _word = &text[word_byte_start..word_byte_end];
                // println!("WORD {:?}", word);

                let glyph_info_start = glyph_infos.len();
                for glyph_info in shape_cache.shape(
                    Direction::LeftToRight,
                    &text[word_byte_start..word_byte_end],
                    &[font_id],
                    font_atlas
                ) {
                    glyph_infos.push(GlyphInfo {
                        font_id: glyph_info.font_id,
                        glyph_id: glyph_info.glyph_id,
                        byte_index: glyph_info.byte_index + word_byte_start,
                    });
                }
=======
        // Take the line, word, and glyph info vectors from the context.
        let mut line_infos = mem::take(&mut cx.line_infos);
        let mut word_infos = mem::take(&mut cx.word_infos);
        let mut glyph_infos = mem::take(&mut cx.glyph_infos);
        
        // Compute info for each line, word, and glyph in the text.
        compute_infos(
            text,
            &[font_id],
            self.text_style.font_size,
            &mut line_infos,
            &mut word_infos,
            &mut glyph_infos,
            font_atlas,
            shape_cache,
        );
>>>>>>> 2aaf17aa

        // Compute the fixed width of the bounding box, if it has one.
        let fixed_width = if !walk.width.is_fit() {
            Some(cx.turtle().eval_width(walk.width, walk.margin, cx.turtle().layout().flow))
        } else {
            None
        };

        // Compute the fixed height of the bounding box, if it has one.
        let fixed_height = if !walk.height.is_fit() {
            Some(cx.turtle().eval_width(walk.width, walk.margin, cx.turtle().layout().flow))
        } else {
            None
        };

        // If word wrapping is enabled, set the wrap width to the fixed width of the bounding box.
        let wrap_width = if !walk.width.is_fit() && self.wrap == TextWrap::Word {
            fixed_width
        } else {
            None
        };

        // Walk over the words of the text to determine the actual size of the bounding box.
        let mut size = walk_words(
            wrap_width,
            self.font_scale,
            self.text_style.line_scale,
            self.text_style.line_spacing,
            &line_infos,
            &word_infos,
            &glyph_infos,
            |_, _| {}
        );

        // If the bounding box has a fixed width, it overrides the actual width.
        if let Some(fixed_width) = fixed_width {
            size.x = fixed_width;
        }

        // If the bounding box has a fixed height, it overrides the actual height.
        if let Some(fixed_height) = fixed_height {
            size.y = fixed_height;
        }

        // Walk the turtle with the bounding box.
        let rect = cx.walk_turtle(Walk {
            abs_pos: walk.abs_pos,
            margin: walk.margin,
            width: Size::Fixed(size.x),
            height: Size::Fixed(size.y),
        });

        // cx.cx.debug.rect(rect, vec4(1.0, 0.0, 0.0, 1.0));
        
        // Walk over the words of the text to draw the glyphs.
        walk_words(
            wrap_width,
            self.font_scale,
            self.text_style.line_scale,
            self.text_style.line_spacing,
            &line_infos,
            &word_infos,
            &glyph_infos,
            |position, glyph_infos| {
                self.draw_glyphs(
                    cx,
                    dvec2(rect.pos.x + position.x, rect.pos.y + position.y),
                    glyph_infos,
                    font_atlas
                );
            }
        );

        // Unlock the instance buffer.
        if self.many_instances.is_some() {
            self.end_many_instances(cx)
        }

        // Clear the line, word, and glyph info vectors and put them back onto the context.
        line_infos.clear();
        word_infos.clear();
        glyph_infos.clear();
        cx.line_infos = line_infos;
        cx.word_infos = word_infos;
        cx.glyph_infos = glyph_infos;
    }

    pub fn draw_walk_resumable(
        &mut self,
        cx: &mut Cx2d,
        text: &str,
    ) {
        self.draw_walk_resumable_with(cx, text, |_, _| {});
    }

    pub fn draw_walk_resumable_with(
        &mut self,
        cx: &mut Cx2d,
        text: &str,
        mut f: impl FnMut(&mut Cx2d, Rect)
    ) {
        // If the text is empty, there is nothing to draw.
        if text.is_empty() {
            return
        }
        
        // If the font did not load, there is nothing to draw.
        let Some(font_id) = self.text_style.font.font_id else {
            return
        };

        // Borrow the font atlas from the context.
        let font_atlas_rc = cx.fonts_atlas_rc.clone();
        let mut font_atlas = font_atlas_rc.0.borrow_mut();
        let font_atlas = &mut *font_atlas;

        // Borrow the shape cache from the context.
        let shape_cache_rc = cx.shape_cache_rc.clone();
        let mut shape_cache = shape_cache_rc.0.borrow_mut();
        let shape_cache = &mut *shape_cache;

        // Take the line, word, and glyph info vectors from the context.
        let mut line_infos = mem::take(&mut cx.line_infos);
        let mut word_infos = mem::take(&mut cx.word_infos);
        let mut glyph_infos = mem::take(&mut cx.glyph_infos);

        // Compute info vectors for each line, word, and glyph in the text.
        compute_infos(
            text,
            &[font_id],
            self.text_style.font_size,
            &mut line_infos,
            &mut word_infos,
            &mut glyph_infos,
            font_atlas,
            shape_cache,
        );

        let mut prev_rect_slot: Option<Rect> = None;
        for line_info in &line_infos {
            for word_info in &word_infos[line_info.word_info_start..line_info.word_info_end] {
                let rect = cx.walk_turtle(Walk {
                    abs_pos: None,
                    margin: Margin::default(),
                    width: Size::Fixed(word_info.width),
                    height: Size::Fixed(line_info.height * self.text_style.top_drop)
                });

                if let Some(prev_rect) = &mut prev_rect_slot {
                    if prev_rect.pos.y == rect.pos.y {
                        prev_rect.size.x += rect.size.x;
                    } else {
                        f(cx, rect);
                        prev_rect_slot = Some(rect);
                    }
                } else {
                    prev_rect_slot = Some(rect);
                }

                self.draw_glyphs(
                    cx,
                    rect.pos,
                    &glyph_infos[word_info.glyph_info_start..word_info.glyph_info_end],
                    font_atlas
                );
            }
            cx.turtle_new_line();
        }
        if let Some(prev_rect) = prev_rect_slot {
            f(cx, prev_rect);
        }

        // Unlock the instance buffer.
        if self.many_instances.is_some() {
            self.end_many_instances(cx)
        }

        // Clear the line, word, and glyph info vectors and put them back onto the context.
        line_infos.clear();
        word_infos.clear();
        glyph_infos.clear();
        cx.line_infos = line_infos;
        cx.word_infos = word_infos;
        cx.glyph_infos = glyph_infos;
    }

    /// Draws a sequence of glyphs, defined by the given list of glyph infos, at the given position.
    fn draw_glyphs(
        &mut self,
        cx: &mut Cx2d,
        position: DVec2,
        glyph_infos: &[GlyphInfo],
        font_atlas: &mut CxFontAtlas,
    ) {
        // If the position is invalid, there is nothing to draw.
        if position.x.is_infinite() || position.x.is_nan() {
            return;
        }

        // If the list of glyph infos is empty, there is nothing to draw.
        if glyph_infos.is_empty() {
            return;
        }

        // If the shader failed to compile, there is nothing to draw.
        if !self.draw_vars.can_instance() {
            return;
        }

        // Lock the instance buffer.
        if !self.many_instances.is_some() {
            self.begin_many_instances_internal(cx, font_atlas);
        }
        let Some(mi) = &mut self.many_instances else {
            return;
        };
        
        // Get the device pixel ratio.
        let device_pixel_ratio = cx.current_dpi_factor();

        // Compute the glyph padding.
<<<<<<< HEAD
        let glyph_padding_in_device_pixels = 2.0;
        let glyph_padding_in_logical_pixels = glyph_padding_in_device_pixels / device_pixel_ratio;
        self.char_depth = self.draw_depth;
        let Some(mi) = &mut self.many_instances else {
            return;
        };
=======
        let glyph_padding_dpx = 2.0;
        let glyph_padding_lpx = glyph_padding_dpx / device_pixel_ratio;
>>>>>>> 2aaf17aa
        
        let font_size = self.text_style.font_size;

        self.char_depth = self.draw_depth;
        let mut position = position;
        for glyph_info in glyph_infos {
            let font = font_atlas.fonts[glyph_info.font_id].as_mut().unwrap();
            let units_per_em = font.ttf_font.units_per_em;

            // Compute the ascender.
            let ascender = units_to_lpxs(font.ttf_font.ascender, units_per_em, font_size);
            
            // Use the glyph id to get the glyph from the font.
            let glyph = font.owned_font_face.with_ref(|face| {
                font.ttf_font.get_glyph_by_id(face, glyph_info.glyph_id as usize).unwrap()
            });

            // Compute the glyph position.
            let glyph_position = dvec2(
                units_to_lpxs(glyph.bounds.p_min.x, units_per_em, font_size),
                units_to_lpxs(glyph.bounds.p_min.y, units_per_em, font_size),
            );
            
            // Compute the glyph size in logical pixels.
            let glyph_size_lpx = dvec2(
                units_to_lpxs(glyph.bounds.p_max.x - glyph.bounds.p_min.x, units_per_em, font_size),
                units_to_lpxs(glyph.bounds.p_max.y - glyph.bounds.p_min.y, units_per_em, font_size),
            );

            // Compute the glyph size in device pixels.
            let glyph_size_dpx = glyph_size_lpx * device_pixel_ratio;

            // Compute the padded glyph size in device pixels.
            let mut padded_glyph_size_dpx = glyph_size_dpx;
            if padded_glyph_size_dpx.x != 0.0 {
                padded_glyph_size_dpx.x += glyph_padding_dpx * 2.0;
            }
            if padded_glyph_size_dpx.y != 0.0 {
                padded_glyph_size_dpx.y += glyph_padding_dpx * 2.0;
            }

            // Compute the padded glyph size in logical pixels.
            let padded_glyph_size_lpx = padded_glyph_size_dpx / device_pixel_ratio;
            
            // Compute the left side bearing.
            let left_side_bearing = units_to_lpxs(glyph.horizontal_metrics.left_side_bearing, units_per_em, font_size);
            
            // Compute the advance width.
            let advance_width = units_to_lpxs(glyph.horizontal_metrics.advance_width, units_per_em, font_size);
            
            // Use the font size in device pixels to get the atlas page id from the font.
            let atlas_page_id = font.get_atlas_page_id(units_to_lpxs(1.0, units_per_em, font_size) * device_pixel_ratio);

            // Use the atlas page id to get the atlas page from the font.
            let atlas_page = &mut font.atlas_pages[atlas_page_id];

            // Use the padded glyph size in device pixels to get the atlas glyph from the atlas page.
            let atlas_glyph = *atlas_page.atlas_glyphs.entry(glyph_info.glyph_id as usize).or_insert_with(|| {
                font_atlas
                    .alloc
                    .alloc_atlas_glyph(
                        padded_glyph_size_dpx.x,
                        padded_glyph_size_dpx.y,
                        CxFontsAtlasTodo {
                            font_id: glyph_info.font_id,
                            atlas_page_id,
                            glyph_id: glyph_info.glyph_id as usize,
                        }
                    )
            });

            // Compute the distance from the current position to the rect.
            let delta = dvec2(
                left_side_bearing * self.font_scale,
                (ascender - glyph_position.y) * self.font_scale,
            ) * self.font_scale - glyph_padding_lpx;
            
            // Emit the instance data.
            self.font_t1 = atlas_glyph.t1;
            self.font_t2 = atlas_glyph.t2;
            self.rect_pos = (position + delta).into();
            self.rect_size = (padded_glyph_size_lpx * self.font_scale).into();
            self.delta.x = delta.x as f32;
            self.delta.y = delta.y as f32;
            self.advance = (advance_width * self.font_scale) as f32;
            mi.instances.extend_from_slice(self.draw_vars.as_slice());

            self.char_depth += ZBIAS_STEP;
<<<<<<< HEAD
            
=======

>>>>>>> 2aaf17aa
            // Advance to the next position.
            position.x += advance_width * self.font_scale;
        }
    }
}

// Info about a line in a text.
#[derive(Clone, Copy, Debug)]
pub(crate) struct LineInfo {
    word_info_start: usize,
    word_info_end: usize,
    height: f64,
}

// Info about a word in a text.
#[derive(Clone, Copy, Debug)]
pub(crate) struct WordInfo {
    glyph_info_start: usize,
    glyph_info_end: usize,
    width: f64,
}

/// Computes info vectors for each line, word, and glyph in the text.
fn compute_infos(
    text: &str,
    font_ids: &[usize],
    font_size: f64,
    line_infos: &mut Vec<LineInfo>,
    word_infos: &mut Vec<WordInfo>,
    glyph_infos: &mut Vec<GlyphInfo>,
    font_atlas: &mut CxFontAtlas,
    shape_cache: &mut ShapeCache,
) {
    for (line_start, line_end) in line_ranges(text) {
        let line = &text[line_start..line_end];

        let word_info_start = word_infos.len();
        for (word_start, word_end) in word_ranges(line) {
            let word_start = line_start + word_start;
            let word_end = line_start + word_end;

            let glyph_info_start = glyph_infos.len();
            for glyph_info in shape_cache.shape(
                Direction::LeftToRight,
                &text[word_start..word_end],
                font_ids,
                font_atlas
            ) {
                glyph_infos.push(GlyphInfo {
                    font_id: glyph_info.font_id,
                    glyph_id: glyph_info.glyph_id,
                    index: glyph_info.index + word_start,
                });
            }

            let mut width = 0.0;
            for glyph_info in &glyph_infos[glyph_info_start..] {
                let font = &font_atlas.fonts[glyph_info.font_id].as_ref().unwrap();
                let units_per_em = font.ttf_font.units_per_em;
                width += glyph_width(font_atlas, glyph_info, units_per_em, font_size);
            }

            word_infos.push(WordInfo {
                glyph_info_start,
                glyph_info_end: glyph_infos.len(),
                width,
            });
        }

        let font = &font_atlas.fonts[font_ids[0]].as_ref().unwrap();
        let units_per_em = font.ttf_font.units_per_em;
        line_infos.push(LineInfo {
            word_info_start,
            word_info_end: word_infos.len(),
            height: line_height(font_atlas, font_ids[0], units_per_em, font_size)
        });
    }
}

// Returns an iterator over the range of each line in the given text.
fn line_ranges(text: &str) -> impl Iterator<Item = (usize, usize)> + '_ {
    text
        .lines()
        .scan(0, |start, line| {
            let end = *start + line.len();
            let range = (*start, end);
            *start = end + 1;
            Some(range)
        })
}

// Returns an iterator over the range of each word in the given line.
fn word_ranges(line: &str) -> impl Iterator<Item = (usize, usize)> + '_ {
    unicode_linebreak::linebreaks(line)
        .map(|(index, _)| index)
        .scan(0, |start, end| {
            let range = (*start, end);
            *start = end;
            Some(range)
        })
}

/// Walk the words in a text using the given line, word, and glyph info vectors.
///
/// This function also takes several 'fudge factors' which can be used to tweak the way the text is
/// layed out:
/// - font_scale: used to scale the width of every glyph and the height of every line.
/// - line_scale: used to scale the height of every line.
/// - line_spacing: used to scale the height of every line except the last.
fn walk_words(
    wrap_width: Option<f64>,
    font_scale: f64,
    line_scale: f64,
    line_spacing: f64,
    line_infos: &[LineInfo],
    word_infos: &[WordInfo],
    glyph_infos: &[GlyphInfo],
    mut f: impl FnMut(DVec2, &[GlyphInfo]),
) -> DVec2 {
    let mut width = 0.0;
    let mut position = DVec2::new();
    for (index, line_info) in line_infos.iter().enumerate() {
        for word_info in &word_infos[line_info.word_info_start..line_info.word_info_end] {
            if let Some(max_width) = wrap_width {
                if position.x + word_info.width * font_scale > max_width && position.x > 0.0 {
                    position.x = 0.0;
                    position.y += (line_info.height * line_spacing) * font_scale;
                }
            }
            f(position, &glyph_infos[word_info.glyph_info_start..word_info.glyph_info_end]);
            position.x += word_info.width * font_scale
        }
        width = width.max(position.x);
        position.x = 0.0;
        if index == line_infos.len() - 1 {
            position.y += line_info.height * font_scale * line_scale;
        } else {
            position.y += line_info.height * font_scale * line_scale * line_spacing;
        }
    }
    dvec2(width, position.y)
}

fn line_height(font_atlas: &CxFontAtlas, font_id: usize, units_per_em: f64, font_size: f64) -> f64 {
    let font = font_atlas.fonts[font_id].as_ref().unwrap();
    units_to_lpxs(font.ttf_font.ascender - font.ttf_font.descender, units_per_em, font_size)
}

fn glyph_width(
    font_atlas: &mut CxFontAtlas,
    glyph_info: &GlyphInfo,
    units_per_em: f64,
    font_size: f64,
) -> f64 {
    let font = font_atlas.fonts[glyph_info.font_id].as_mut().unwrap();
    let glyph = font.owned_font_face.with_ref(|face| {
        font.ttf_font.get_glyph_by_id(face, glyph_info.glyph_id as usize).unwrap()
    });
    units_to_lpxs(glyph.horizontal_metrics.advance_width, units_per_em, font_size)
}

fn units_to_lpxs(units: f64, units_per_em: f64, points_per_em: f64) -> f64 {
    const LPXS_PER_IN: f64 = 96.0;
    const PTS_PER_IN: f64 = 72.0;

    let ems = units / units_per_em;
    let pts = ems * points_per_em;
    let ins = pts / PTS_PER_IN;
    let lpxs = ins * LPXS_PER_IN;
    lpxs
}<|MERGE_RESOLUTION|>--- conflicted
+++ resolved
@@ -148,7 +148,7 @@
     #[live(9.0)] pub font_size: f64,
     #[live(1.0)] pub brightness: f32,
     #[live(0.5)] pub curve: f32,
-    #[live(1.0)] pub line_scale: f64,
+    #[live(0.88)] pub line_scale: f64,
     #[live(1.4)] pub line_spacing: f64,
     #[live(1.1)] pub top_drop: f64,
     #[live(1.3)] pub height_factor: f64,
@@ -268,310 +268,6 @@
         self.draw_glyphs(cx, position, &glyph_infos, font_atlas);
     }
 
-<<<<<<< HEAD
-    
-    pub fn compute_geom(&self, cx: &Cx2d, walk: Walk, text: &str) -> Option<TextGeom> {
-        self.compute_geom_inner(cx, walk, text, &mut *cx.fonts_atlas_rc.0.borrow_mut())
-    }
-    
-    fn compute_geom_inner(&self, cx: &Cx2d, walk: Walk, text: &str, fonts_atlas: &mut CxFontAtlas) -> Option<TextGeom> {
-        // we include the align factor and the width/height
-        let font_id = self.text_style.font.font_id.unwrap();
-        
-        if fonts_atlas.fonts[font_id].is_none() {
-            return None
-        }
-        
-        let font_size_logical = self.text_style.font_size * 96.0 / (72.0 * fonts_atlas.fonts[font_id].as_ref().unwrap().ttf_font.units_per_em);
-        let line_height = self.text_style.font_size * self.text_style.height_factor * self.font_scale;
-        let eval_width = cx.turtle().eval_width(walk.width, walk.margin, cx.turtle().layout().flow);
-        let eval_height = cx.turtle().eval_height(walk.height, walk.margin, cx.turtle().layout().flow);
-        
-        match if walk.width.is_fit() {&TextWrap::Line}else {&self.wrap} {
-            TextWrap::Ellipsis => {
-                let ellip_width = if let Some(glyph) = fonts_atlas.fonts[font_id].as_mut().unwrap().get_glyph('.') {
-                    glyph.horizontal_metrics.advance_width * font_size_logical * self.font_scale
-                }
-                else {
-                    0.0
-                };
-                
-                let mut measured_width = 0.0;
-                let mut ellip_pt = None;
-                for (i, c) in text.chars().enumerate() {
-                    
-                    if measured_width + ellip_width * 3.0 < eval_width {
-                        ellip_pt = Some((i, measured_width, 3));
-                    }
-                    if let Some(glyph) = fonts_atlas.fonts[font_id].as_mut().unwrap().get_glyph(c) {
-                        let adv = glyph.horizontal_metrics.advance_width * font_size_logical * self.font_scale;
-                        // ok so now what.
-                        if measured_width + adv >= eval_width { // we have to drop back to ellip_pt
-                            // if we don't have an ellip_pt, set it to 0
-                            if ellip_pt.is_none() {
-                                let dots = if ellip_width * 3.0 < eval_width {3}
-                                else if ellip_width * 2.0 < eval_width {2}
-                                else if ellip_width < eval_width {1}
-                                else {0};
-                                ellip_pt = Some((0, 0.0, dots));
-                            }
-                            return Some(TextGeom {
-                                eval_width,
-                                eval_height,
-                                measured_width: ellip_pt.unwrap().1 + ellip_width,
-                                measured_height: line_height,
-                                ellip_pt
-                            })
-                        }
-                        measured_width += adv;
-                    }
-                }
-                
-                Some(TextGeom {
-                    eval_width,
-                    eval_height,
-                    measured_width,
-                    measured_height: line_height,
-                    ellip_pt: None
-                })
-            }
-            TextWrap::Word => {
-                let mut max_width = 0.0;
-                let mut measured_width = 0.0;
-                let mut measured_height = line_height;
-                
-                let mut iter = WordIterator::new(
-                    text.char_indices(),
-                    eval_width, font_size_logical * self.font_scale,
-                    self.ignore_newlines,
-                    self.combine_spaces,
-                );
-                while let Some(word) = iter.next_word(fonts_atlas.fonts[font_id].as_mut().unwrap()) {
-                    match word{
-                        WordItem::Newline=>{
-                            measured_height += line_height * self.text_style.line_spacing;
-                            measured_width = 0.0;
-                        }
-                        WordItem::Spaces{width,..} | WordItem::Word{width,..}=>{
-                            if measured_width + width >= eval_width {
-                                measured_height += line_height * self.text_style.line_spacing;
-                                measured_width = width;
-                            }
-                            else {
-                                measured_width += width;
-                            }
-                            if measured_width > max_width {max_width = measured_width}
-                        }
-                    }
-                }
-                
-                Some(TextGeom {
-                    eval_width,
-                    eval_height,
-                    measured_width: max_width,
-                    measured_height,
-                    ellip_pt: None
-                })
-            }
-            TextWrap::Line => {
-                let mut max_width = 0.0;
-                let mut measured_width = 0.0;
-                let mut measured_height = line_height;
-                
-                for c in text.chars() {
-                    if c == '\n' {
-                        measured_height += line_height * self.text_style.line_spacing;
-                    }
-                    if let Some(glyph) = fonts_atlas.fonts[font_id].as_mut().unwrap().get_glyph(c) {
-                        let adv = glyph.horizontal_metrics.advance_width * font_size_logical * self.font_scale;
-                        measured_width += adv;
-                    }
-                    if measured_width > max_width {
-                        max_width = measured_width;
-                    }
-                }
-                Some(TextGeom {
-                    eval_width,
-                    eval_height,
-                    measured_width: max_width,
-                    measured_height: measured_height,
-                    ellip_pt: None
-                })
-            }
-        }
-    }
-    pub fn draw_walk_word(&mut self, cx: &mut Cx2d, text: &str){
-        self.draw_walk_word_with(cx, text, |_,_|{});
-    }
-    
-    pub fn draw_walk_word_with<F>(&mut self, cx: &mut Cx2d, text: &str, mut cb:F) where F: FnMut(&mut Cx2d, Rect){
-        
-        // this walks the turtle per word
-        if text.len() == 0 {
-            return
-        }        
-        let font_id = if let Some(font_id) = self.text_style.font.font_id{font_id}else{
-            //log!("Draw text without font");
-            return
-        };
-        let fonts_atlas_rc = cx.fonts_atlas_rc.clone();
-        let mut fonts_atlas = fonts_atlas_rc.0.borrow_mut();
-        let fonts_atlas = &mut*fonts_atlas;
-                
-        let font_size_logical = self.text_style.font_size * 96.0 / (72.0 * fonts_atlas.fonts[font_id].as_ref().unwrap().ttf_font.units_per_em);
-        let line_drop = self.text_style.font_size * self.text_style.height_factor * self.font_scale * self.text_style.top_drop;
-        
-        // lets get the width of the current turtle
-        // we need it for the next_word item to properly break off
-        let padded_rect = cx.turtle().padded_rect();
-        
-        let mut iter = WordIterator::new(
-            text.char_indices(),
-            padded_rect.size.x,
-            font_size_logical * self.font_scale, 
-            self.ignore_newlines,
-            self.combine_spaces,
-        );
-        let mut last_rect = None;
-        while let Some(word) = iter.next_word(fonts_atlas.fonts[font_id].as_mut().unwrap()) {
-            match word{
-                WordItem::Newline=>{
-                    cx.turtle_new_line();
-                }
-                WordItem::Spaces{start,end,width,..} | WordItem::Word{start,end,width,..}=>{
-                    let walk_rect = cx.walk_turtle(Walk {
-                        abs_pos: None,
-                        margin: Margin::default(),
-                        width: Size::Fixed(width),
-                        height: Size::Fixed(line_drop)
-                    });
-                    if last_rect.is_none(){
-                        last_rect = Some(walk_rect)
-                    }
-                    else{
-                        let rect = last_rect.unwrap();
-                        if walk_rect.pos.y > rect.pos.y { // we emit the last rect
-                            cb(cx, rect);
-                            last_rect = Some(walk_rect);
-                        }
-                        else{
-                            last_rect.as_mut().unwrap().size.x += walk_rect.size.x;
-                        }
-                    }
-                    if let Some(rect) = last_rect{
-                        cb(cx, rect);
-                    }
-                    // make sure our iterator uses the xpos from the turtle
-                    self.draw_inner(cx, walk_rect.pos, &text[start..end], fonts_atlas);
-                }
-            }
-        }
-        if self.many_instances.is_some() {
-            self.end_many_instances(cx)
-        }
-    }
-    
-    pub fn draw_walk(&mut self, cx: &mut Cx2d, walk: Walk, align: Align, text: &str) {
-        if text.len() == 0 {
-            return
-        }        
-        let font_id = if let Some(font_id) = self.text_style.font.font_id{font_id}else{
-            //log!("Draw text without font");
-            return
-        };
-        let fonts_atlas_rc = cx.fonts_atlas_rc.clone();
-        let mut fonts_atlas = fonts_atlas_rc.0.borrow_mut();
-        let fonts_atlas = &mut*fonts_atlas;
-        
-        let _font_size_logical = self.text_style.font_size * 96.0 / (72.0 * fonts_atlas.fonts[font_id].as_ref().unwrap().ttf_font.units_per_em);
-        let line_height = self.text_style.font_size * self.text_style.height_factor * self.font_scale;
-                
-        //let in_many = self.many_instances.is_some();
-        // lets compute the geom
-
-        //if !in_many {
-        //    self.begin_many_instances_internal(cx, fonts_atlas);
-        //}
-        if let Some(geom) = self.compute_geom_inner(cx, walk, text, fonts_atlas) {
-            let height = if walk.height.is_fit() {
-                geom.measured_height
-            } else {
-                geom.eval_height
-            };
-            let y_align = (height - geom.measured_height) * align.y;
-            
-            match if walk.width.is_fit() {&TextWrap::Line}else {&self.wrap} {
-                TextWrap::Ellipsis => {
-                    // otherwise we should check the ellipsis
-                    if let Some((ellip, at_x, dots)) = geom.ellip_pt {
-                        // ok so how do we draw this
-                        let rect = cx.walk_turtle(Walk {
-                            abs_pos: walk.abs_pos,
-                            margin: walk.margin,
-                            width: Size::Fixed(geom.eval_width),
-                            height: Size::Fixed(height)
-                        });
-                        
-                        // Ensure the chunk before the ellipsis is aligned down to a char boundary
-                        let chunk = text.get(0..ellip).unwrap_or_else(|| {
-                            let mut new_ellip = ellip.saturating_sub(1);
-                            while new_ellip > 0 {
-                                if let Some(s) = text.get(0..new_ellip) {
-                                    return s;
-                                }
-                                new_ellip -= 1;
-                            }
-                            ""
-                        });
-                        self.draw_inner(cx, rect.pos + dvec2(0.0, y_align), chunk, fonts_atlas);
-                        self.draw_inner(cx, rect.pos + dvec2(at_x, y_align), &"..."[0..dots], fonts_atlas);
-                    }
-                    else { // we might have space to h-align
-                        let rect = cx.walk_turtle(Walk {
-                            abs_pos: walk.abs_pos,
-                            margin: walk.margin,
-                            width: Size::Fixed(geom.eval_width),
-                            height: Size::Fixed(
-                                if walk.height.is_fit() {
-                                    geom.measured_height
-                                } else {
-                                    geom.eval_height
-                                }
-                            )
-                        });
-                        let x_align = (geom.eval_width - geom.measured_width) * align.x;
-                        self.draw_inner(cx, rect.pos + dvec2(x_align, y_align), text, fonts_atlas);
-                    }
-                }
-                TextWrap::Word => {
-                    self.draw_walk_wrap(cx, walk, text, fonts_atlas);
-                }
-                TextWrap::Line => {
-                    // lets just output it and walk it
-                    let rect = cx.walk_turtle(Walk {
-                        abs_pos: walk.abs_pos,
-                        margin: walk.margin,
-                        width: Size::Fixed(geom.measured_width),
-                        height: Size::Fixed(height)
-                    });
-                    // lets do our y alignment
-                    let mut ypos = 0.0;
-                    for line in text.split('\n') {
-                        self.draw_inner(cx, rect.pos + dvec2(0.0, y_align + ypos), line, fonts_atlas);
-                        ypos += line_height * self.text_style.line_spacing;
-                    }
-                    
-                }
-            }
-        }
-        
-        if self.many_instances.is_some() {
-            self.end_many_instances(cx)
-        }
-    }
-    
-=======
->>>>>>> 2aaf17aa
     pub fn closest_offset(&self, cx: &Cx, newline_indexes: Vec<usize>, pos: DVec2) -> Option<usize> {
         let area = &self.draw_vars.area;
         
@@ -768,37 +464,6 @@
         let mut shape_cache = shape_cache_rc.0.borrow_mut();
         let shape_cache = &mut *shape_cache;
 
-<<<<<<< HEAD
-        let mut glyph_infos = Vec::new();
-        let mut word_infos = Vec::new();
-        let mut line_infos = Vec::new();
-
-        // println!("BEGIN TEXT");
-        for (line_byte_start, line_byte_end) in line_byte_ranges(text) {
-            let line = &text[line_byte_start..line_byte_end];
-            // println!("BEGIN LINE {:?}", line);
-
-            let word_info_start = word_infos.len();
-            for (word_byte_start, word_byte_end) in word_byte_ranges(line) {
-                let word_byte_start = line_byte_start + word_byte_start;
-                let word_byte_end = line_byte_start + word_byte_end;
-                let _word = &text[word_byte_start..word_byte_end];
-                // println!("WORD {:?}", word);
-
-                let glyph_info_start = glyph_infos.len();
-                for glyph_info in shape_cache.shape(
-                    Direction::LeftToRight,
-                    &text[word_byte_start..word_byte_end],
-                    &[font_id],
-                    font_atlas
-                ) {
-                    glyph_infos.push(GlyphInfo {
-                        font_id: glyph_info.font_id,
-                        glyph_id: glyph_info.glyph_id,
-                        byte_index: glyph_info.byte_index + word_byte_start,
-                    });
-                }
-=======
         // Take the line, word, and glyph info vectors from the context.
         let mut line_infos = mem::take(&mut cx.line_infos);
         let mut word_infos = mem::take(&mut cx.word_infos);
@@ -815,7 +480,6 @@
             font_atlas,
             shape_cache,
         );
->>>>>>> 2aaf17aa
 
         // Compute the fixed width of the bounding box, if it has one.
         let fixed_width = if !walk.width.is_fit() {
@@ -1037,17 +701,8 @@
         let device_pixel_ratio = cx.current_dpi_factor();
 
         // Compute the glyph padding.
-<<<<<<< HEAD
-        let glyph_padding_in_device_pixels = 2.0;
-        let glyph_padding_in_logical_pixels = glyph_padding_in_device_pixels / device_pixel_ratio;
-        self.char_depth = self.draw_depth;
-        let Some(mi) = &mut self.many_instances else {
-            return;
-        };
-=======
         let glyph_padding_dpx = 2.0;
         let glyph_padding_lpx = glyph_padding_dpx / device_pixel_ratio;
->>>>>>> 2aaf17aa
         
         let font_size = self.text_style.font_size;
 
@@ -1136,11 +791,7 @@
             mi.instances.extend_from_slice(self.draw_vars.as_slice());
 
             self.char_depth += ZBIAS_STEP;
-<<<<<<< HEAD
-            
-=======
-
->>>>>>> 2aaf17aa
+            
             // Advance to the next position.
             position.x += advance_width * self.font_scale;
         }
