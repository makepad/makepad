use {
    crate::{
        cx_2d::Cx2d,
        draw_list_2d::ManyInstances,
        geometry::GeometryQuad2D,
        makepad_platform::*,
        turtle::*,
        text::{
            color::Color,
            font::FontId,
            font_family::FontFamilyId,
            fonts::Fonts,
            layouter::{LaidoutGlyph, LaidoutRow, LaidoutText},
            loader::{FontDefinition, FontFamilyDefinition},
            rasterizer::{AtlasKind, RasterizedGlyph},
            substr::Substr,
        },
        turtle::{Align, Walk},
    },
    std::{cell::RefCell, rc::Rc},
};

live_design! {
    use link::shaders::*;

    pub DrawText2 = {{DrawText2}} {
        color: #ffff,

        uniform radius: float;
        uniform cutoff: float;
        uniform grayscale_atlas_size: vec2;
        uniform color_atlas_size: vec2;

        texture grayscale_texture: texture2d
        texture color_texture: texture2d

        varying t: vec2

        fn vertex(self) -> vec4 {
            let p = mix(self.rect_pos, self.rect_pos + self.rect_size, self.geom_pos);
            let p_clipped = clamp(p, self.draw_clip.xy, self.draw_clip.zw);
            let p_normalized: vec2 = (p_clipped - self.rect_pos) / self.rect_size;

            self.t = mix(self.t_min, self.t_max, p_normalized.xy);
            return self.camera_projection * (self.camera_view * (self.view_transform * vec4(
                p_clipped.x,
                p_clipped.y,
                self.draw_depth + self.draw_zbias,
                1.
            )));
        }

        fn sdf(self, scale: float, p: vec2) -> float {
            let s = sample2d(self.grayscale_texture, p).x;
            s = clamp((s - (1.0 - self.cutoff)) * self.radius / scale + 0.5, 0.0, 1.0);
            return s;
        }

        fn pixel(self) -> vec4 {
            let dxt = length(dFdx(self.t));
            let dyt = length(dFdy(self.t));
            if self.texture_index == 0 {
                // TODO: Support non square atlases?
                let scale = (dxt + dyt) * self.grayscale_atlas_size.x * 0.5;
                let s = self.sdf(scale, self.t.xy);
                let c = self.draw_color;
                return s * c;
            } else {
                let c = sample2d(self.color_texture, self.t);
                return vec4(c.rgb * c.a, c.a);
            }
        }
    }
}

#[derive(Live, LiveRegister)]
#[repr(C)]
pub struct DrawText2 {
    #[live]
    pub geometry: GeometryQuad2D,
    #[live]
    pub text_style: TextStyle,
    #[live]
    pub color: Vec4,
    #[live]
    pub debug: bool,

    #[deref]
    pub draw_vars: DrawVars,
    #[calc]
    pub rect_pos: Vec2,
    #[calc]
    pub rect_size: Vec2,
    #[calc]
    pub draw_clip: Vec4,
    #[calc]
    pub draw_depth: f32,
    #[calc]
    pub draw_color: Vec4,
    #[calc]
    pub texture_index: f32,
    #[calc]
    pub t_min: Vec2,
    #[calc]
    pub t_max: Vec2,
}

impl LiveHook for DrawText2 {
    fn before_apply(&mut self, cx: &mut Cx, apply: &mut Apply, index: usize, nodes: &[LiveNode]) {
        self.draw_vars
            .before_apply_init_shader(cx, apply, index, nodes, &self.geometry);
    }

    fn after_apply(&mut self, cx: &mut Cx, apply: &mut Apply, index: usize, nodes: &[LiveNode]) {
        self.draw_vars
            .after_apply_update_self(cx, apply, index, nodes, &self.geometry);
    }
}

impl DrawText2 {
    pub fn draw_abs(&mut self, cx: &mut Cx2d, pos: DVec2, text: impl Into<Substr>) {
        use crate::text::geom::{Point};
        
        // letes do a layout
        let laidout_text = self.layout(cx, None, Align::default(), text);
        let origin_in_lpxs = Point::new(
            pos.x as f32,
            pos.y as f32,
        );
        self.draw_text(cx, origin_in_lpxs, &laidout_text);
    }
    
    pub fn draw_walk(
        &mut self,
        cx: &mut Cx2d,
        walk: Walk,
        align: Align,
        text: impl Into<Substr>,
    ) -> makepad_platform::Rect {
        let max_width =  cx
        .turtle()
        .max_width(walk)
        .map(|max_width| max_width as f32);
        
        let text = self.layout(cx, max_width, align, text);
        self.draw_walk_laidout(cx, walk, align, &text)
    }
    
    pub fn draw_walk_resumable_with(
        &mut self,
        cx: &mut Cx2d,
        text: impl Into<Substr>,
        mut _f: impl FnMut(&mut Cx2d, makepad_platform::Rect)
    ) {
        use crate::text::layouter::{LayoutOptions, LayoutParams, Span, Style};
        
        let fixed_width = if cx.turtle().padded_rect().size.x.is_nan() {
            None
        } else {
            Some(cx.turtle().padded_rect().size.x)
        };
        
        let wrap_width = if cx.turtle().layout().flow == Flow::RightWrap {
            fixed_width
        } else {
            None
        };
        
        let text = text.into();
        let text_len = text.len();
        let laid_out_text = cx.fonts.borrow_mut().get_or_layout(LayoutParams {
            text,
            spans: [Span {
                style: Style {
                    font_family_id: self.text_style.font_family.to_font_family_id(),
                    font_size_in_lpxs: self.text_style.font_size,
                    color: None,
                },
                len: text_len,
            }]
            .into(),
            options: LayoutOptions {
                max_width_in_lpxs:wrap_width.map(|v| v as f32),
                align: 0.0,
                line_spacing_scale: self.text_style.line_spacing as f32,
            },
        });
    }
        
    pub fn layout(
        &self,
        cx: &mut Cx2d,
        max_width: Option<f32>, 
        align: Align,
        text: impl Into<Substr>,
    ) -> Rc<LaidoutText> {
        use crate::text::layouter::{LayoutOptions, LayoutParams, Span, Style};

        let text = text.into();
        let text_len = text.len();
        cx.fonts.borrow_mut().get_or_layout(LayoutParams {
            text,
            spans: [Span {
                style: Style {
                    font_family_id: self.text_style.font_family.to_font_family_id(),
                    font_size_in_lpxs: self.text_style.font_size,
                    color: None,
                },
                len: text_len,
            }]
            .into(),
            options: LayoutOptions {
<<<<<<< HEAD
                max_width_in_lpxs:max_width,
=======
                first_row_start_x_in_lpxs: 0.0,
                max_width_in_lpxs: cx
                    .turtle()
                    .max_width(walk)
                    .map(|max_width| max_width as f32),
>>>>>>> 905188bc
                align: align.x as f32,
                line_spacing_scale: self.text_style.line_spacing as f32,
            },
        })
    }

    pub fn draw_walk_laidout(
        &mut self,
        cx: &mut Cx2d,
        walk: Walk,
        align: Align,
        laidout_text: &LaidoutText,
    ) -> makepad_platform::Rect {
        use crate::text::geom::{Point};
        use crate::turtle;

        let max_width_in_lpxs = cx
            .turtle()
            .max_width(walk)
            .map_or(laidout_text.size_in_lpxs.width, |max_width| {
                max_width as f32
            });
        let max_height_in_lpxs = cx
            .turtle()
            .max_height(walk)
            .map_or(laidout_text.size_in_lpxs.height, |max_height| {
                max_height as f32
            });
        let turtle_rect = cx.walk_turtle(Walk {
            abs_pos: walk.abs_pos,
            margin: walk.margin,
            width: turtle::Size::Fixed(max_width_in_lpxs as f64),
            height: turtle::Size::Fixed(max_height_in_lpxs as f64),
        });

        if self.debug {
            let mut area = Area::Empty;
            cx.add_aligned_rect_area(&mut area, turtle_rect);
            cx.cx.debug.area(area, vec4(1.0, 1.0, 1.0, 1.0));
        }

        let remaining_width_in_lpxs = max_width_in_lpxs - laidout_text.size_in_lpxs.width;
        let remaining_height_in_lpxs = max_height_in_lpxs - laidout_text.size_in_lpxs.height;
        let origin_in_lpxs = Point::new(
            turtle_rect.pos.x as f32 + align.x as f32 * remaining_width_in_lpxs,
            turtle_rect.pos.y as f32 + align.y as f32 * remaining_height_in_lpxs,
        );
        self.draw_text(cx, origin_in_lpxs, &laidout_text);

        rect(
            origin_in_lpxs.x as f64,
            origin_in_lpxs.y as f64,
            laidout_text.size_in_lpxs.width as f64,
            laidout_text.size_in_lpxs.height as f64,
        )
    }

    fn draw_text(&mut self, cx: &mut Cx2d, origin_in_lpxs: crate::text::geom::Point<f32>, text: &LaidoutText) {
        use crate::text::geom::{Size};
        
        self.update_draw_vars(cx);
        let mut instances: ManyInstances =
            cx.begin_many_aligned_instances(&self.draw_vars).unwrap();
        self.draw_depth = 1.0;
        for row in &text.rows {
            self.draw_row(
                cx,
                origin_in_lpxs + Size::from(row.origin_in_lpxs),
                row,
                &mut instances.instances,
            );
        }
        let area = cx.end_many_instances(instances);
        self.draw_vars.area = cx.update_area_refs(self.draw_vars.area, area);
    }

    fn update_draw_vars(&mut self, cx: &mut Cx2d<'_>) {
        let fonts = cx.fonts.borrow();
        let rasterizer = fonts.rasterizer().borrow();
        let sdfer_settings = rasterizer.sdfer_settings();
        self.draw_vars.user_uniforms[0] = sdfer_settings.radius;
        self.draw_vars.user_uniforms[1] = sdfer_settings.cutoff;
        let grayscale_atlas_size = rasterizer.grayscale_atlas_size();
        self.draw_vars.user_uniforms[2] = grayscale_atlas_size.width as f32;
        self.draw_vars.user_uniforms[3] = grayscale_atlas_size.height as f32;
        let color_atlas_size = rasterizer.color_atlas_size();
        self.draw_vars.user_uniforms[4] = color_atlas_size.width as f32;
        self.draw_vars.user_uniforms[5] = color_atlas_size.height as f32;
        self.draw_vars.texture_slots[0] = Some(fonts.grayscale_texture().clone());
        self.draw_vars.texture_slots[1] = Some(fonts.color_texture().clone());
    }

    fn draw_row(
        &mut self,
        cx: &mut Cx2d,
        origin_in_lpxs: crate::text::geom::Point<f32>,
        row: &LaidoutRow,
        out_instances: &mut Vec<f32>,
    ) {
        use crate::text::geom::{Size};
        
        for glyph in &row.glyphs {
            self.draw_glyph(
                cx,
                origin_in_lpxs + Size::from(glyph.origin_in_lpxs),
                glyph,
                out_instances,
            );
        }

        if self.debug {
            let mut area = Area::Empty;
            cx.add_aligned_rect_area(
                &mut area,
                makepad_platform::rect(
                    origin_in_lpxs.x as f64,
                    (origin_in_lpxs.y - row.ascender_in_lpxs) as f64,
                    row.width_in_lpxs as f64,
                    1.0,
                ),
            );
            cx.cx
                .debug
                .area(area, makepad_platform::vec4(1.0, 0.0, 0.0, 1.0));

            let mut area = Area::Empty;
            cx.add_aligned_rect_area(
                &mut area,
                makepad_platform::rect(
                    origin_in_lpxs.x as f64,
                    origin_in_lpxs.y as f64,
                    row.width_in_lpxs as f64,
                    1.0,
                ),
            );
            cx.cx
                .debug
                .area(area, makepad_platform::vec4(0.0, 1.0, 0.0, 1.0));

            let mut area = Area::Empty;
            cx.add_aligned_rect_area(
                &mut area,
                makepad_platform::rect(
                    origin_in_lpxs.x as f64,
                    (origin_in_lpxs.y - row.descender_in_lpxs) as f64,
                    row.width_in_lpxs as f64,
                    1.0,
                ),
            );
            cx.cx
                .debug
                .area(area, makepad_platform::vec4(0.0, 0.0, 1.0, 1.0));
        }
    }

    fn draw_glyph(
        &mut self,
        cx: &mut Cx2d,
        origin_in_lpxs: crate::text::geom::Point<f32>,
        glyph: &LaidoutGlyph,
        output: &mut Vec<f32>,
    ) {
        use crate::text::geom::{Point};
        let font_size_in_dpxs = glyph.font_size_in_lpxs * cx.current_dpi_factor() as f32;
        if let Some(rasterized_glyph) = glyph.rasterize(font_size_in_dpxs) {
            self.draw_rasterized_glyph(
                Point::new(origin_in_lpxs.x + glyph.offset_in_lpxs(), origin_in_lpxs.y),
                glyph.font_size_in_lpxs,
                glyph.color,
                rasterized_glyph,
                output,
            );
        }
    }

    fn draw_rasterized_glyph(
        &mut self,
        point_in_lpxs: crate::text::geom::Point<f32>,
        font_size_in_lpxs: f32,
        color: Option<Color>,
        glyph: RasterizedGlyph,
        output: &mut Vec<f32>,
    ) {
         use crate::text::geom::{Point, Rect, Size, Transform};
        fn tex_coord(point: Point<usize>, size: Size<usize>) -> Point<f32> {
            Point::new(
                (2 * point.x + 1) as f32 / (2 * size.width) as f32,
                (2 * point.y + 1) as f32 / (2 * size.height) as f32,
            )
        }

        let transform = Transform::from_scale_uniform(font_size_in_lpxs / glyph.dpxs_per_em)
            .translate(point_in_lpxs.x, point_in_lpxs.y);
        let bounds_in_lpxs = Rect::new(
            Point::new(glyph.bounds_in_dpxs.min().x, -glyph.bounds_in_dpxs.max().y),
            glyph.bounds_in_dpxs.size,
        )
        .apply_transform(transform);
        let texture_index = match glyph.atlas_kind {
            AtlasKind::Grayscale => 0.0,
            AtlasKind::Color => 1.0,
        };
        let t_min = tex_coord(glyph.atlas_bounds.min(), glyph.atlas_size);
        let t_max = tex_coord(glyph.atlas_bounds.max(), glyph.atlas_size);

        self.rect_pos = vec2(bounds_in_lpxs.origin.x, bounds_in_lpxs.origin.y);
        self.rect_size = vec2(bounds_in_lpxs.size.width, bounds_in_lpxs.size.height);
        self.draw_color = color.map_or(self.color, |color| {
            vec4(
                color.r as f32,
                color.g as f32,
                color.b as f32,
                color.a as f32,
            ) / 255.0
        });
        self.texture_index = texture_index;
        self.t_min = vec2(t_min.x, t_min.y);
        self.t_max = vec2(t_max.x, t_max.y);

        output.extend_from_slice(self.draw_vars.as_slice());
        self.draw_depth += 0.000001;
    }
}

#[derive(Debug, Clone, Live, LiveHook, LiveRegister)]
#[live_ignore]
pub struct TextStyle {
    #[live]
    pub font_family: FontFamily,
    #[live]
    pub font_size: f32,
    #[live]
    pub line_spacing: f32,
}

#[derive(Debug, Clone, Live, LiveRegister, PartialEq)]
pub struct FontFamily {
    #[rust]
    id: LiveId,
}

impl FontFamily {
    fn to_font_family_id(&self) -> FontFamilyId {
        (self.id.0 as usize).into()
    }
}

impl LiveHook for FontFamily {
    fn skip_apply(
        &mut self,
        cx: &mut Cx,
        _apply: &mut Apply,
        index: usize,
        nodes: &[LiveNode],
    ) -> Option<usize> {
        Cx2d::lazy_construct_fonts(cx);
        let fonts = cx.get_global::<Rc<RefCell<Fonts>>>().clone();
        let mut fonts = fonts.borrow_mut();

        let mut id = LiveId::seeded();
        let mut next_child_index = Some(index + 1);
        while let Some(child_index) = next_child_index {
            if let LiveValue::Dependency(dependency) = &nodes[child_index].value {
                id = id.xor(dependency.as_ptr() as u64);
            }
            next_child_index = nodes.next_child(child_index);
        }
        self.id = id;

        let font_family_id = self.to_font_family_id();
        if !fonts.is_font_family_known(font_family_id) {
            let mut font_ids = Vec::new();
            let mut next_child_index = Some(index + 1);
            while let Some(child_index) = next_child_index {
                if let LiveValue::Dependency(dependency) = &nodes[child_index].value {
                    let font_id: FontId = dependency.as_str().into();
                    if !fonts.is_font_known(font_id) {
                        fonts.define_font(
                            font_id,
                            FontDefinition {
                                data: cx.get_dependency(dependency).unwrap().into(),
                                index: 0,
                            },
                        );
                    }
                    font_ids.push(font_id);
                }
                next_child_index = nodes.next_child(child_index);
            }
            fonts.define_font_family(font_family_id, FontFamilyDefinition { font_ids });
        }

        Some(nodes.skip_node(index))
    }
}<|MERGE_RESOLUTION|>--- conflicted
+++ resolved
@@ -150,14 +150,17 @@
         &mut self,
         cx: &mut Cx2d,
         text: impl Into<Substr>,
-        mut _f: impl FnMut(&mut Cx2d, makepad_platform::Rect)
+        mut f: impl FnMut(&mut Cx2d, Rect)
     ) {
+        use crate::text::geom::Point;
         use crate::text::layouter::{LayoutOptions, LayoutParams, Span, Style};
-        
-        let fixed_width = if cx.turtle().padded_rect().size.x.is_nan() {
+        use crate::text::selection::{Selection, Cursor};
+                
+        let rect = cx.turtle().padded_rect();
+        let fixed_width = if rect.size.x.is_nan() {
             None
         } else {
-            Some(cx.turtle().padded_rect().size.x)
+            Some(rect.size.x)
         };
         
         let wrap_width = if cx.turtle().layout().flow == Flow::RightWrap {
@@ -166,8 +169,14 @@
             None
         };
         
+        // ok we need to now fetch the turtle cursor pos because thats the indent
+        // and when done we need to 'set' the turtle cursor pos where we ended up
+        let start_xpos = cx.turtle().pos().x - rect.pos.x;
+        let start_ypos = cx.turtle().pos().y;
+        
         let text = text.into();
         let text_len = text.len();
+        
         let laid_out_text = cx.fonts.borrow_mut().get_or_layout(LayoutParams {
             text,
             spans: [Span {
@@ -180,11 +189,26 @@
             }]
             .into(),
             options: LayoutOptions {
+                first_row_start_x_in_lpxs: start_xpos as f32,
                 max_width_in_lpxs:wrap_width.map(|v| v as f32),
                 align: 0.0,
                 line_spacing_scale: self.text_style.line_spacing as f32,
             },
         });
+        // lets give the callback the rects
+        let rects = laid_out_text.selection_rects_in_lpxs(Selection{
+            anchor: Cursor{index: 0, prefer_next_row: false},
+            cursor: Cursor{index: laid_out_text.text.len(), prefer_next_row: false},
+        });
+        for rect in &rects{
+            f(cx, Rect{
+                pos: dvec2(rect.origin.x as f64,rect.origin.y as f64),
+                size: dvec2(rect.size.width as f64, rect.size.height as f64)
+            });
+        }
+        // alright lets draw it
+        self.draw_text(cx, Point::new(rect.pos.x as f32, start_ypos as f32), &laid_out_text);
+        // now update the turtle pos and bounding box with our layout info
     }
         
     pub fn layout(
@@ -210,15 +234,8 @@
             }]
             .into(),
             options: LayoutOptions {
-<<<<<<< HEAD
                 max_width_in_lpxs:max_width,
-=======
                 first_row_start_x_in_lpxs: 0.0,
-                max_width_in_lpxs: cx
-                    .turtle()
-                    .max_width(walk)
-                    .map(|max_width| max_width as f32),
->>>>>>> 905188bc
                 align: align.x as f32,
                 line_spacing_scale: self.text_style.line_spacing as f32,
             },
@@ -487,7 +504,7 @@
             next_child_index = nodes.next_child(child_index);
         }
         self.id = id;
-
+        
         let font_family_id = self.to_font_family_id();
         if !fonts.is_font_family_known(font_family_id) {
             let mut font_ids = Vec::new();
@@ -504,6 +521,7 @@
                             },
                         );
                     }
+                   
                     font_ids.push(font_id);
                 }
                 next_child_index = nodes.next_child(child_index);
