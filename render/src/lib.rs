#![allow(dead_code)]

#[cfg(all(not(feature="ipc"),target_os = "linux"))]
mod cx_opengl;
#[cfg(all(not(feature="ipc"),target_os = "linux"))]
mod cx_xlib;
#[cfg(all(not(feature="ipc"),any(target_os = "linux")))]
mod cx_linux;

#[cfg(all(not(feature="ipc"),target_os = "macos"))]
mod cx_metal;
#[cfg(all(not(feature="ipc"),target_os = "macos"))]
mod cx_metalsl;
#[cfg(all(not(feature="ipc"),target_os = "macos"))]
mod cx_cocoa;
#[cfg(all(not(feature="ipc"),any(target_os = "macos")))]
mod cx_macos;

#[cfg(all(not(feature="ipc"),target_os = "windows"))]
mod cx_dx11;
#[cfg(all(not(feature="ipc"),target_os = "windows"))]
mod cx_hlsl;
#[cfg(all(not(feature="ipc"),target_os = "windows"))]
mod cx_win32;
#[cfg(all(not(feature="ipc"),any(target_os = "windows")))]
mod cx_windows;

#[cfg(all(not(feature="ipc"),target_arch = "wasm32"))]
mod cx_webgl;
#[cfg(all(not(feature="ipc"),target_arch = "wasm32"))]
mod cx_wasm32;

#[cfg(all(not(feature="ipc"),any(target_arch = "wasm32", target_os = "linux")))]
mod cx_glsl;

#[cfg(all(not(feature="ipc"),any(target_os = "linux", target_os="macos", target_os="windows")))]
mod cx_desktop;

#[cfg(feature="ipc")]
mod cx_ipc_child;

#[cfg(feature="ipc")]
pub use crate::cx_ipc_child::*;

#[cfg(all(feature="ipc",target_arch = "wasm32"))]
mod cx_ipc_wasm32;

#[cfg(all(feature="ipc",target_arch = "wasm32"))]
pub use crate::cx_ipc_wasm32::*;

#[cfg(all(feature="ipc",any(target_os = "linux", target_os = "macos")))]
mod cx_ipc_posix;

#[cfg(all(feature="ipc",any(target_os = "linux", target_os = "macos")))]
pub use crate::cx_ipc_posix::*;

#[cfg(all(feature="ipc",target_os = "windows"))]
mod cx_ipc_win32;

#[cfg(all(feature="ipc",target_os = "windows"))]
pub use crate::cx_ipc_win32::*;


// shared modules
#[macro_use]
mod cx;
mod turtle;
mod fonts;
mod cursor;
mod window;
mod view;
mod pass;
mod texture;
mod shader;
mod animator;
mod elements;
mod math;
mod colors;
mod area;
mod shadergen;
mod quad;
mod blit;
mod text;
mod events;
<<<<<<< HEAD
mod menu; 
mod theming;
=======
mod menu;
>>>>>>> ee2ab54e

pub use crate::cx::*;
pub use crate::quad::*;
pub use crate::blit::*;
pub use crate::text::*;
pub use crate::elements::*;<|MERGE_RESOLUTION|>--- conflicted
+++ resolved
@@ -63,6 +63,8 @@
 
 // shared modules
 #[macro_use]
+mod theming;
+#[macro_use]
 mod cx;
 mod turtle;
 mod fonts;
@@ -82,12 +84,7 @@
 mod blit;
 mod text;
 mod events;
-<<<<<<< HEAD
 mod menu; 
-mod theming;
-=======
-mod menu;
->>>>>>> ee2ab54e
 
 pub use crate::cx::*;
 pub use crate::quad::*;
