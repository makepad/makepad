use crate::cx::*;
use libc;
use libc::timeval;
use std::collections::{HashMap, VecDeque};
use std::ffi::CString;
use std::ffi::CStr;
use std::sync::Mutex;
use std::time::Instant;
//use std::fs::File;
//use std::io::Write;
//use std::os::unix::io::FromRawFd;
use std::mem;
use std::os::raw::{c_char, c_int, c_uint, c_ulong, c_long};
use std::ptr;
use time::precise_time_ns;
use x11_dl::xlib;
use x11_dl::xlib::{Display, XVisualInfo, Xlib};
use x11_dl::keysym;
use x11_dl::xcursor::Xcursor;

static mut GLOBAL_XLIB_APP: *mut XlibApp = 0 as *mut _;

pub struct XlibApp {
    pub xlib: Xlib,
    pub xcursor: Xcursor,
    pub display: *mut Display,

    pub display_fd: c_int,
    pub signal_fd: c_int,
    pub window_map: HashMap<c_ulong, *mut XlibWindow>,
    pub time_start: u64,
    pub last_scroll_time: f64,
    pub event_callback: Option<*mut FnMut(&mut XlibApp, &mut Vec<Event>) -> bool>,
    pub event_recur_block: bool,
    pub event_loop_running: bool,
    pub timers: VecDeque<XlibTimer>,
    pub free_timers: Vec<usize>,
    pub signals: Mutex<Vec<Event>>,
    pub loop_block: bool,
    pub current_cursor: MouseCursor,
}

#[derive(Clone)]
pub struct XlibWindow {
    pub window: Option<c_ulong>,
    pub attributes: Option<xlib::XSetWindowAttributes>,
    pub visual_info: Option<XVisualInfo>,
    pub child_windows: Vec<XlibChildWindow>,
<<<<<<< HEAD
    pub last_nc_mouse_pos: XlibNcMousePos,
    pub window_id: usize,
    pub xlib_app: *mut XlibApp,
    pub last_window_geom: WindowGeom,
=======

    pub window_id: usize,
    pub xlib_app: *mut XlibApp,
    pub last_window_geom: WindowGeom,

>>>>>>> b4e4f8cf
    pub time_start: u64,

    pub last_key_mod: KeyModifiers,
    pub ime_spot: Vec2,
    pub current_cursor: MouseCursor,
    pub last_mouse_pos: Vec2,
    pub fingers_down: Vec<bool>,
}

#[derive(Clone)] 
pub enum XlibNcMousePos{
    Client,
    Caption,
    TopLeft,
    Top,
    TopRight,
    Right,
    BottomRight,
    Bottom,
    BottomLeft,
    Left,
}

#[derive(Clone)] 
pub struct XlibChildWindow {
    pub window: c_ulong,
    visible: bool,
    x: i32,
    y: i32,
    w: u32,
    h: u32
}

#[derive(Clone, Copy, Debug)]
pub struct XlibTimer {
    id: u64,
    timeout: f64,
    repeats: bool,
    delta_timeout: f64,
}

#[derive(Clone)]
pub struct XlibSignal {
    pub signal_id: u64,
    pub value: u64
}

impl XlibApp {
    pub fn new() -> XlibApp {
        unsafe {
            let xlib = Xlib::open().unwrap();
            let xcursor = Xcursor::open().unwrap();
            let display = (xlib.XOpenDisplay)(ptr::null());
            let display_fd = (xlib.XConnectionNumber)(display);
            let signal_fd = 0i32; //libc::pipe();
            XlibApp {
                xlib,
                xcursor,
                display,
                display_fd,
                signal_fd,
                last_scroll_time: 0.0,
                window_map: HashMap::new(),
                signals: Mutex::new(Vec::new()),
                time_start: precise_time_ns(),
                event_callback: None,
                event_recur_block: false,
                event_loop_running: true,
                loop_block: false,
                timers: VecDeque::new(),
                free_timers: Vec::new(),
                current_cursor: MouseCursor::Default
            }
        }
    }

    pub fn init(&mut self) {
        unsafe {
            //unsafe {
            (self.xlib.XrmInitialize)();
            //}
            GLOBAL_XLIB_APP = self;
        }
    }

    pub fn event_loop<F>(&mut self, mut event_handler: F)
    where F: FnMut(&mut XlibApp, &mut Vec<Event>) -> bool,
    {
        unsafe {
            self.event_callback = Some(
                &mut event_handler as *const FnMut(&mut XlibApp, &mut Vec<Event>) -> bool
                as *mut FnMut(&mut XlibApp, &mut Vec<Event>) -> bool
            );

            self.do_callback(&mut vec![
                Event::Paint,
            ]);

            // Record the current time.
            let mut now = Instant::now();

            while self.event_loop_running {
                if self.loop_block {
                    let mut fds = mem::uninitialized();
                    libc::FD_ZERO(&mut fds);
                    libc::FD_SET(self.display_fd, &mut fds);
                    // If there are any timers, we set the timeout for select to the `delta_timeout`
                    // of the first timer that should be fired. Otherwise, we set the timeout to
                    // None, so that select will block indefinitely.
                    let timeout = self.timers.front().map(|timer| {
                        Some(timeval {
                            // `tv_sec` is in seconds, so take the integer part of `delta_timeout`
                            tv_sec: timer.delta_timeout.trunc() as i64,
                            // `tv_usec` is in microseconds, so take the fractional part of
                            // `delta_timeout` 1000000.0.
                            tv_usec: (timer.delta_timeout.fract() * 1000000.0) as i64,
                        })
                    }).unwrap_or(None);
                    let _nfds = libc::select(
                        self.display_fd + 1,
                        &mut fds,
                        ptr::null_mut(),
                        ptr::null_mut(),
                        timeout.map_or(ptr::null_mut(), |mut timeout| &mut timeout),
                    );
                }

                // Update the current time, and compute the amount of time that elapsed since we
                // last recorded the current time.
                let then = now;
                now = Instant::now();
                let mut elapsed = (now - then).as_millis() as f64 / 1000.0;

                while let Some(timer) = self.timers.front_mut() {
                    // If the amount of time that elapsed is less than `delta_timeout` for the
                    // next timer, then no more timers need to be fired.
                    if elapsed < timer.delta_timeout {
                        timer.delta_timeout -= elapsed;
                        break;
                    }

                    let timer = *self.timers.front().unwrap();
                    elapsed -= timer.delta_timeout;

                    // Stop the timer to remove it from the list.
                    self.stop_timer(timer.id);

                    println!("FIRING TIMER {:?}", timer.id);

                    // Fire the timer
                    self.do_callback(&mut vec![
                        Event::Timer(TimerEvent {timer_id: timer.id})
                    ]);

                    // If the timer is repeating, simply start it again.
                    if timer.repeats {
                        self.start_timer(timer.id, timer.timeout, timer.repeats);
                    }
                }

                while (self.xlib.XPending)(self.display) != 0 {
                    let mut event = mem::uninitialized();
                    (self.xlib.XNextEvent)(self.display, &mut event);
                    match event.type_ {
                        xlib::ConfigureNotify => {
                            let cfg = event.configure;
                            if let Some(window_ptr) = self.window_map.get(&cfg.window) {
                                let window = &mut (**window_ptr);
                                if cfg.window == window.window.unwrap() {
                                    window.send_change_event();
                                }
                            }
                        },
                        xlib::MotionNotify => { // mousemove
                            let motion = event.motion;
                            if let Some(window_ptr) = self.window_map.get(&motion.window) {
                                let window = &mut (**window_ptr);
                                let mut x = motion.x;
                                let mut y = motion.y;
                                if motion.window != window.window.unwrap() {
                                    // find the right child
                                    for child in &window.child_windows {
                                        if child.window == motion.window {
                                            x += child.x;
                                            y += child.y;
                                            break
                                        }
                                    }
                                }
<<<<<<< HEAD
                                let pos = Vec2 {x: x as f32 / window.last_window_geom.dpi_factor, y: y as f32 / window.last_window_geom.dpi_factor};
                                // query window for chrome 
                                let mut events = vec![
                                    Event::WindowDragQuery(WindowDragQueryEvent {
                                        window_id: window.window_id,
                                        abs: window.last_mouse_pos,
                                        response: WindowDragQueryResponse::NoAnswer
                                    })
                                ];
                                window.do_callback(&mut events);
                                match &events[0] {
                                    Event::WindowDragQuery(wd) => match &wd.response {
                                        WindowDragQueryResponse::Client => {
                                            window.last_nc_mouse_pos = XlibNcMousePos::Client;
                                        }
                                        WindowDragQueryResponse::Caption => {
                                            window.last_nc_mouse_pos = XlibNcMousePos::Client;
                                        },
                                        _ => ()
                                    },
                                    _ => ()
                                }
                                // otherwise lets check if we are hover the window edge to resize the window
                                //println!("{} {}", window.last_window_geom.inner_size.x, pos.x);
                                
                                
                                window.send_finger_hover_and_move(pos, KeyModifiers::default());
=======
                                // query window for chrome

                                window.send_finger_hover_and_move(Vec2 {x: x as f32 / window.last_window_geom.dpi_factor, y: y as f32 / window.last_window_geom.dpi_factor}, KeyModifiers::default());
>>>>>>> b4e4f8cf
                            }
                        },
                        xlib::ButtonPress => { // mouse down
                            let button = event.button;
                            if let Some(window_ptr) = self.window_map.get(&button.window) {
                                let window = &mut (**window_ptr);
                                (self.xlib.XSetInputFocus)(self.display, window.window.unwrap(), xlib::RevertToNone, xlib::CurrentTime);
                                // its a mousewheel
                                if button.button >= 4 && button.button <= 7 {
                                    let last_scroll_time = self.last_scroll_time;
                                    self.last_scroll_time = self.time_now();
                                    // completely arbitrary scroll acceleration curve.
                                    let speed = 1200.0 * (0.2 - 2.*(self.last_scroll_time - last_scroll_time)).max(0.01) ;
                                    self.do_callback(&mut vec![Event::FingerScroll(FingerScrollEvent {
                                        window_id: window.window_id,
                                        scroll: Vec2 {
                                            x: 0.0,
                                            y: if button.button == 4{ -speed as f32 } else {speed as f32}
                                        },
                                        abs: window.last_mouse_pos,
                                        rel: window.last_mouse_pos,
                                        rect: Rect::zero(),
                                        is_wheel: true,
                                        modifiers: KeyModifiers::default(),
                                        handled: false,
                                        time: self.last_scroll_time
                                    })])
                                }
                                else{
                                    window.send_finger_down(button.button as usize, KeyModifiers::default())
                                }
                            }
                        },
                        xlib::ButtonRelease => { // mouse up
                            let button = event.button;
                            if let Some(window_ptr) = self.window_map.get(&button.window) {
                                let window = &mut (**window_ptr);
                                window.send_finger_up(button.button as usize, KeyModifiers::default())
                            }
                        },
                        xlib::KeyPress => {
                            self.do_callback(&mut vec![Event::KeyDown(KeyEvent {
                                key_code: self.xkeyevent_to_keycode(&mut event.key),
                                is_repeat: false,
                                modifiers: self.xkeystate_to_modifiers(event.key.state),
                                time: self.time_now()
                            })]);
                        },
                        xlib::KeyRelease => {
                            self.do_callback(&mut vec![Event::KeyUp(KeyEvent {
                                key_code: self.xkeyevent_to_keycode(&mut event.key),
                                is_repeat: false,
                                modifiers: self.xkeystate_to_modifiers(event.key.state),
                                time: self.time_now()
                            })]);
                        },
                        xlib::ClientMessage => {
                            /*
                            if event.client_message.data.get_long(0) as u64 == wm_delete_message {
                                self.event_loop_running = false;
                            }*/
                        },
                        xlib::Expose => {
                            /*
                            (glx.glXMakeCurrent)(display, window, context);
                            gl::ClearColor(1.0, 0.0, 0.0, 1.0);
                            gl::Clear(gl::COLOR_BUFFER_BIT);
                            (glx.glXSwapBuffers)(display, window);
                            */
                        },
                        _ => {}
                    }
                }
                // process all signals in the queue
                let mut proc_signals = if let Ok(mut signals) = self.signals.lock() {
                    let sigs = signals.clone();
                    signals.truncate(0);
                    sigs
                }
                else {
                    Vec::new()
                };
                if proc_signals.len() > 0 {
                    self.do_callback(&mut proc_signals);
                }

                self.do_callback(&mut vec![
                    Event::Paint,
                ]);
            }

            self.event_callback = None;
        }
    }

    pub fn do_callback(&mut self, events: &mut Vec<Event>) {
        unsafe {
            if self.event_callback.is_none() || self.event_recur_block {
                return
            };
            self.event_recur_block = true;
            let callback = self.event_callback.unwrap();
            self.loop_block = (*callback)(self, events);
            self.event_recur_block = false;
        }
    }

    pub fn start_timer(&mut self, id: u64, timeout: f64, repeats: bool) {
        println!("STARTING TIMER {:?} {:?} {:?}", id, timeout, repeats);

        // Timers are stored in an ordered list. Each timer stores the amount of time between
        // when its predecessor in the list should fire and when the timer itself should fire
        // in `delta_timeout`.

        // Since we are starting a new timer, our first step is to find where in the list this
        // new timer should be inserted. `delta_timeout` is initially set to `timeout`. As we move
        // through the list, we subtract the `delta_timeout` of the timers preceding the new timer
        // in the list. Once this subtraction would cause an overflow, we have found the correct
        // position in the list. The timer should fire after the one preceding it in the list, and
        // before the one succeeding it in the list. Moreover `delta_timeout` is now set to the
        // correct value.
        let mut delta_timeout = timeout;
        let index = self.timers.iter().position(|timer| {
            if delta_timeout < timer.delta_timeout {
                return true;
            }
            delta_timeout -= timer.delta_timeout;
            false
        }).unwrap_or(self.timers.len());

        // Insert the timer in the list.
        //
        // We also store the original `timeout` with each timer. This is necessary if the timer is
        // repeatable and we want to restart it later on.
        self.timers.insert(
            index,
            XlibTimer {
                id,
                timeout,
                repeats,
                delta_timeout,
            },
        );

        // The timer succeeding the newly inserted timer now has a new timer preceding it, so we
        // need to adjust its `delta_timeout`.
        //
        // Note that by construction, `timer.delta_timeout < delta_timeout`. Otherwise, the newly
        // inserted timer would have been inserted *after* the timer succeeding it, not before it.
        if index < self.timers.len() - 1 {
            let timer = &mut self.timers[index + 1];
            // This computation should never underflow (see above)
            timer.delta_timeout -= delta_timeout;
        }
    }

    pub fn stop_timer(&mut self, id: u64) {
        println!("STOPPING TIMER {:?}", id);

        // Since we are stopping an existing timer, our first step is to find where in the list this
        // timer should be removed.
        let index = if let Some(index) = self
            .timers
            .iter()
            .position(|timer| timer.id == id)
        {
            index
        } else {
            return;
        };

        // Remove the timer from the list.
        let delta_timeout = self.timers.remove(index).unwrap().delta_timeout;

        // The timer succeeding the removed timer now has a different timer preceding it, so we need
        // to adjust its `delta timeout`.
        if index < self.timers.len() {
            self.timers[index].delta_timeout += delta_timeout;
        }
    }

    pub fn post_signal(signal_id: usize, value: usize) {
        unsafe {
            if let Ok(mut signals) = (*GLOBAL_XLIB_APP).signals.lock() {
                signals.push(Event::Signal(SignalEvent {signal_id, value}));
                //let mut f = unsafe { File::from_raw_fd((*GLOBAL_XLIB_APP).display_fd) };
                //let _ = write!(&mut f, "\0");
                // !TODO unblock the select!
            }
        }
    }

    pub fn terminate_event_loop(&mut self) {
        // maybe need to do more here
        self.event_loop_running = false;

        unsafe {(self.xlib.XCloseDisplay)(self.display)};
    }

    pub fn time_now(&self) -> f64 {
        let time_now = precise_time_ns();
        (time_now - self.time_start) as f64 / 1_000_000_000.0
    }

    pub fn load_first_cursor(&self, names: &[&[u8]]) -> Option<c_ulong> {
        unsafe {
            for name in names {
                let cursor = (self.xcursor.XcursorLibraryLoadCursor)(
                    self.display,
                    name.as_ptr() as *const c_char,
                );
                if cursor != 0 {
                    return Some(cursor)
                }
            }
        }
        return None
    }

    pub fn set_mouse_cursor(&mut self, cursor: MouseCursor) {
        if self.current_cursor != cursor {
            self.current_cursor = cursor.clone();
            let x11_cursor = match cursor {
                MouseCursor::Hidden => {
                    return;
                },
                MouseCursor::Default => self.load_first_cursor(&[b"left_ptr\0"]),
                MouseCursor::Crosshair => self.load_first_cursor(&[b"crosshair"]),
                MouseCursor::Hand => self.load_first_cursor(&[b"hand2\0", b"hand1\0"]),
                MouseCursor::Arrow => self.load_first_cursor(&[b"arrow\0"]),
                MouseCursor::Move => self.load_first_cursor(&[b"move\0"]),
                MouseCursor::NotAllowed => self.load_first_cursor(&[b"crossed_circle\0"]),
                MouseCursor::Text => self.load_first_cursor(&[b"text\0", b"xterm\0"]),
                MouseCursor::Wait => self.load_first_cursor(&[b"watch\0"]),
                MouseCursor::Help => self.load_first_cursor(&[b"question_arrow\0"]),
                MouseCursor::NsResize => self.load_first_cursor(&[b"v_double_arrow\0"]),
                MouseCursor::NeswResize => self.load_first_cursor(&[b"fd_double_arrow\0", b"size_fdiag\0"]),
                MouseCursor::EwResize => self.load_first_cursor(&[b"h_double_arrow\0"]),
                MouseCursor::NwseResize => self.load_first_cursor(&[b"bd_double_arrow\0", b"size_bdiag\0"]),
                MouseCursor::ColResize => self.load_first_cursor(&[b"split_h\0", b"h_double_arrow\0"]),
                MouseCursor::RowResize => self.load_first_cursor(&[b"split_v\0", b"v_double_arrow\0"]),
            };
            if let Some(x11_cursor) = x11_cursor {
                unsafe {
                    for (k, v) in &self.window_map {
                        (self.xlib.XDefineCursor)(self.display, *k, x11_cursor);
                    }
                    (self.xlib.XFreeCursor)(self.display, x11_cursor);
                }
            }
        }
    }

    fn xkeystate_to_modifiers(&self, state: c_uint) -> KeyModifiers {
        KeyModifiers {
            alt: state & xlib::Mod1Mask != 0,
            shift: state & xlib::ShiftMask != 0,
            control: state & xlib::ControlMask != 0,
            logo: state & xlib::Mod4Mask != 0,
        }
    }

    fn xkeyevent_to_keycode(&self, key_event: &mut xlib::XKeyEvent) -> KeyCode {
        let mut keysym = 0;
        unsafe {
            (self.xlib.XLookupString)(
                key_event,
                ptr::null_mut(),
                0,
                &mut keysym,
                ptr::null_mut(),
            );
        }
        match keysym as u32 {
            keysym::XK_a => KeyCode::KeyA,
            keysym::XK_A => KeyCode::KeyA,
            keysym::XK_b => KeyCode::KeyB,
            keysym::XK_B => KeyCode::KeyB,
            keysym::XK_c => KeyCode::KeyC,
            keysym::XK_C => KeyCode::KeyC,
            keysym::XK_d => KeyCode::KeyD,
            keysym::XK_D => KeyCode::KeyD,
            keysym::XK_e => KeyCode::KeyE,
            keysym::XK_E => KeyCode::KeyE,
            keysym::XK_f => KeyCode::KeyF,
            keysym::XK_F => KeyCode::KeyF,
            keysym::XK_g => KeyCode::KeyG,
            keysym::XK_G => KeyCode::KeyG,
            keysym::XK_h => KeyCode::KeyH,
            keysym::XK_H => KeyCode::KeyH,
            keysym::XK_i => KeyCode::KeyI,
            keysym::XK_I => KeyCode::KeyI,
            keysym::XK_j => KeyCode::KeyJ,
            keysym::XK_J => KeyCode::KeyJ,
            keysym::XK_k => KeyCode::KeyK,
            keysym::XK_K => KeyCode::KeyK,
            keysym::XK_l => KeyCode::KeyL,
            keysym::XK_L => KeyCode::KeyL,
            keysym::XK_m => KeyCode::KeyM,
            keysym::XK_M => KeyCode::KeyM,
            keysym::XK_n => KeyCode::KeyN,
            keysym::XK_N => KeyCode::KeyN,
            keysym::XK_o => KeyCode::KeyO,
            keysym::XK_O => KeyCode::KeyO,
            keysym::XK_p => KeyCode::KeyP,
            keysym::XK_P => KeyCode::KeyP,
            keysym::XK_q => KeyCode::KeyQ,
            keysym::XK_Q => KeyCode::KeyQ,
            keysym::XK_r => KeyCode::KeyR,
            keysym::XK_R => KeyCode::KeyR,
            keysym::XK_s => KeyCode::KeyS,
            keysym::XK_S => KeyCode::KeyS,
            keysym::XK_t => KeyCode::KeyT,
            keysym::XK_T => KeyCode::KeyT,
            keysym::XK_u => KeyCode::KeyU,
            keysym::XK_U => KeyCode::KeyU,
            keysym::XK_v => KeyCode::KeyV,
            keysym::XK_V => KeyCode::KeyV,
            keysym::XK_w => KeyCode::KeyW,
            keysym::XK_W => KeyCode::KeyW,
            keysym::XK_x => KeyCode::KeyX,
            keysym::XK_X => KeyCode::KeyX,
            keysym::XK_y => KeyCode::KeyY,
            keysym::XK_Y => KeyCode::KeyY,
            keysym::XK_z => KeyCode::KeyZ,
            keysym::XK_Z => KeyCode::KeyZ,

            keysym::XK_0 => KeyCode::Key0,
            keysym::XK_1 => KeyCode::Key1,
            keysym::XK_2 => KeyCode::Key2,
            keysym::XK_3 => KeyCode::Key3,
            keysym::XK_4 => KeyCode::Key4,
            keysym::XK_5 => KeyCode::Key5,
            keysym::XK_6 => KeyCode::Key6,
            keysym::XK_7 => KeyCode::Key7,
            keysym::XK_8 => KeyCode::Key8,
            keysym::XK_9 => KeyCode::Key9,

            keysym::XK_Alt_L => KeyCode::Alt,
            keysym::XK_Alt_R => KeyCode::Alt,
            keysym::XK_Meta_L => KeyCode::Logo,
            keysym::XK_Meta_R => KeyCode::Logo,
            keysym::XK_Shift_L => KeyCode::Shift,
            keysym::XK_Shift_R => KeyCode::Shift,
            keysym::XK_Control_L => KeyCode::Control,
            keysym::XK_Control_R => KeyCode::Control,

            keysym::XK_equal => KeyCode::Equals,
            keysym::XK_minus => KeyCode::Minus,
            keysym::XK_bracketright => KeyCode::RBracket,
            keysym::XK_bracketleft => KeyCode::LBracket,
            keysym::XK_Return => KeyCode::Return,
            keysym::XK_grave => KeyCode::Backtick,
            keysym::XK_semicolon => KeyCode::Semicolon,
            keysym::XK_backslash => KeyCode::Backslash,
            keysym::XK_comma => KeyCode::Comma,
            keysym::XK_slash => KeyCode::Slash,
            keysym::XK_period => KeyCode::Period,
            keysym::XK_Tab => KeyCode::Tab,
            keysym::XK_space => KeyCode::Space,
            keysym::XK_BackSpace => KeyCode::Backspace,
            keysym::XK_Escape => KeyCode::Escape,
            keysym::XK_Caps_Lock => KeyCode::Capslock,
            keysym::XK_KP_Decimal => KeyCode::NumpadDecimal,
            keysym::XK_KP_Multiply => KeyCode::NumpadMultiply,
            keysym::XK_KP_Add => KeyCode::NumpadAdd,
            keysym::XK_Num_Lock => KeyCode::Numlock,
            keysym::XK_KP_Divide => KeyCode::NumpadDivide,
            keysym::XK_KP_Enter => KeyCode::NumpadEnter,
            keysym::XK_KP_Subtract => KeyCode::NumpadSubtract,
            //keysim::XK_9 => KeyCode::NumpadEquals,
            keysym::XK_KP_0 => KeyCode::Numpad0,
            keysym::XK_KP_1 => KeyCode::Numpad1,
            keysym::XK_KP_2 => KeyCode::Numpad2,
            keysym::XK_KP_3 => KeyCode::Numpad3,
            keysym::XK_KP_4 => KeyCode::Numpad4,
            keysym::XK_KP_5 => KeyCode::Numpad5,
            keysym::XK_KP_6 => KeyCode::Numpad6,
            keysym::XK_KP_7 => KeyCode::Numpad7,
            keysym::XK_KP_8 => KeyCode::Numpad8,
            keysym::XK_KP_9 => KeyCode::Numpad9,

            keysym::XK_F1 => KeyCode::F1,
            keysym::XK_F2 => KeyCode::F2,
            keysym::XK_F3 => KeyCode::F3,
            keysym::XK_F4 => KeyCode::F4,
            keysym::XK_F5 => KeyCode::F5,
            keysym::XK_F6 => KeyCode::F6,
            keysym::XK_F7 => KeyCode::F7,
            keysym::XK_F8 => KeyCode::F8,
            keysym::XK_F9 => KeyCode::F9,
            keysym::XK_F10 => KeyCode::F10,
            keysym::XK_F11 => KeyCode::F11,
            keysym::XK_F12 => KeyCode::F12,

            keysym::XK_Print => KeyCode::PrintScreen,
            keysym::XK_Home => KeyCode::Home,
            keysym::XK_Page_Up => KeyCode::PageUp,
            keysym::XK_Delete => KeyCode::Delete,
            keysym::XK_End => KeyCode::End,
            keysym::XK_Page_Down => KeyCode::PageDown,
            keysym::XK_Left => KeyCode::ArrowLeft,
            keysym::XK_Right => KeyCode::ArrowRight,
            keysym::XK_Down => KeyCode::ArrowDown,
            keysym::XK_Up => KeyCode::ArrowUp,
            _ => KeyCode::Unknown,
        }
    }
}


impl XlibWindow {

    pub fn new(xlib_app: &mut XlibApp, window_id: usize) -> XlibWindow {
        let mut fingers_down = Vec::new();
        fingers_down.resize(NUM_FINGERS, false);

        XlibWindow {
            window: None,
            attributes: None,
            visual_info: None,
            child_windows: Vec::new(),
            window_id: window_id,
            xlib_app: xlib_app,
            last_window_geom: WindowGeom::default(),
            time_start: xlib_app.time_start,
            last_nc_mouse_pos: XlibNcMousePos::Client,
            last_key_mod: KeyModifiers::default(),
            ime_spot: Vec2::zero(),
            current_cursor: MouseCursor::Default,
            last_mouse_pos: Vec2::zero(),
            fingers_down: fingers_down,
        }
    }

    pub fn init(&mut self, _title: &str, size: Vec2, position: Option<Vec2>, visual_info: *const XVisualInfo) {
        unsafe {
            let xlib = &(*self.xlib_app).xlib;
            let display = (*self.xlib_app).display;

            // The default screen of the display
            let default_screen = (xlib.XDefaultScreen)(display);

            // The root window of the default screen
            let root_window = (xlib.XRootWindow)(display, default_screen);

            let mut attributes = mem::zeroed::<xlib::XSetWindowAttributes>();

            attributes.border_pixel = 0;
            //attributes.override_redirect = 1;
            attributes.colormap =
            (xlib.XCreateColormap)(display, root_window, (*visual_info).visual, xlib::AllocNone);
            attributes.event_mask = xlib::ExposureMask
                | xlib::StructureNotifyMask
                | xlib::ButtonMotionMask
                | xlib::PointerMotionMask
                | xlib::ButtonPressMask
                | xlib::ButtonReleaseMask
                | xlib::KeyPressMask
                | xlib::KeyReleaseMask
                | xlib::VisibilityChangeMask
                | xlib::FocusChangeMask;

            let dpi_factor = self.get_dpi_factor();
            // Create a window
            let window = (xlib.XCreateWindow)(
                display,
                root_window,
                if position.is_some() {position.unwrap().x}else {150.0} as i32,
                if position.is_some() {position.unwrap().y}else {60.0} as i32,
                (size.x * dpi_factor) as u32,
                (size.y * dpi_factor) as u32,
                0,
                (*visual_info).depth,
                xlib::InputOutput as u32,
                (*visual_info).visual,
                xlib::CWBorderPixel | xlib::CWColormap | xlib::CWEventMask, // | xlib::CWOverrideRedirect,
                &mut attributes,
            );

            // Tell the window manager that we want to be notified when the window is closed
            let mut wm_delete_message = (xlib.XInternAtom)(
                display,
                CString::new("WM_DELETE_WINDOW").unwrap().as_ptr(),
                xlib::False,
            );
            (xlib.XSetWMProtocols)(display, window, &mut wm_delete_message, 1);

            let hints_prop = (xlib.XInternAtom)(display, CString::new("_MOTIF_WM_HINTS").unwrap().as_ptr(), 0);
            let hints = MwmHints {
                flags: MWM_HINTS_DECORATIONS,
                functions: 0,
                decorations: 0,
                input_mode: 0,
                status: 0,
            };
            (xlib.XChangeProperty)(display, window, hints_prop, hints_prop, 32, xlib::PropModeReplace, &hints as *const _ as *const u8, 5);
            // Map the window to the screen
            (xlib.XMapWindow)(display, window);
            (xlib.XFlush)(display);

            // Create a window
            (*self.xlib_app).window_map.insert(window, self);

            self.attributes = Some(attributes);
            self.visual_info = Some(*visual_info);
            self.window = Some(window);
            self.last_window_geom = self.get_window_geom();

            (*self.xlib_app).event_recur_block = false;
            let new_geom = self.get_window_geom();
            self.do_callback(&mut vec![
                Event::WindowGeomChange(WindowGeomChangeEvent {
                    window_id: self.window_id,
                    old_geom: new_geom.clone(),
                    new_geom: new_geom
                })
            ]);
            (*self.xlib_app).event_recur_block = true;
        }
    }

    pub fn hide_child_windows(&mut self) {
        unsafe {
            let display = (*self.xlib_app).display;
            let xlib = &(*self.xlib_app).xlib;
            for child in &mut self.child_windows {
                if child.visible {
                    (xlib.XUnmapWindow)(display, child.window);
                    child.visible = false
                }
            }
        }
    }

    pub fn alloc_child_window(&mut self, x: i32, y: i32, w: u32, h: u32) -> Option<c_ulong> {
        unsafe {
            let display = (*self.xlib_app).display;
            let xlib = &(*self.xlib_app).xlib;

            // ok lets find a childwindow that matches x/y/w/h and show it if need be
            for child in &mut self.child_windows {
                if child.x == x && child.y == y && child.w == w && child.h == h {
                    if!child.visible {
                        (xlib.XMapWindow)(display, child.window);
                        child.visible = true;
                    }
                    (xlib.XRaiseWindow)(display, child.window);
                    return Some(child.window);
                }
            }

            for child in &mut self.child_windows {
                if !child.visible {
                    child.x = x;
                    child.y = y;
                    child.w = w;
                    child.h = h;
                    (xlib.XMoveResizeWindow)(display, child.window, x, y, w, h);
                    (xlib.XMapWindow)(display, child.window);
                    (xlib.XRaiseWindow)(display, child.window);
                    child.visible = true;
                    return Some(child.window);
                }
            }

            let new_child = (xlib.XCreateWindow)(
                display,
                self.window.unwrap(),
                x,
                y,
                w,
                h,
                0,
                self.visual_info.unwrap().depth,
                xlib::InputOutput as u32,
                self.visual_info.unwrap().visual,
                xlib::CWBorderPixel | xlib::CWColormap | xlib::CWEventMask | xlib::CWOverrideRedirect,
                self.attributes.as_mut().unwrap(),
            );

            // Map the window to the screen
            //(xlib.XMapWindow)(display, window_dirty);
            (*self.xlib_app).window_map.insert(new_child, self);
            (xlib.XMapWindow)(display, new_child);
            (xlib.XFlush)(display);

            self.child_windows.push(XlibChildWindow {
                window: new_child,
                x: x,
                y: y,
                w: w,
                h: h,
                visible: true
            });

            return Some(new_child)

        }
    }

    pub fn get_key_modifiers() -> KeyModifiers {
        //unsafe {
        KeyModifiers {
            control: false,
            shift: false,
            alt: false,
            logo: false
        }
        //}
    }

    pub fn update_ptrs(&mut self) {
        unsafe {
            (*self.xlib_app).window_map.insert(self.window.unwrap(), self);
            for i in 0..self.child_windows.len() {
                (*self.xlib_app).window_map.insert(self.child_windows[i].window, self);
            }
        }
    }

    pub fn on_mouse_move(&self) {
    }


    pub fn set_mouse_cursor(&mut self, _cursor: MouseCursor) {
    }

    pub fn restore(&self) {
    }

    pub fn maximize(&self) {
    }

    pub fn close_window(&self) {
    }

    pub fn minimize(&self) {
    }

    pub fn set_topmost(&self, _topmost: bool) {
    }

    pub fn get_is_topmost(&self) -> bool {
        false
    }

    pub fn get_window_geom(&self) -> WindowGeom {
        WindowGeom {
            is_topmost: self.get_is_topmost(),
            is_fullscreen: self.get_is_maximized(),
            inner_size: self.get_inner_size(),
            outer_size: self.get_outer_size(),
            dpi_factor: self.get_dpi_factor(),
            position: self.get_position()
        }
    }

    pub fn get_is_maximized(&self) -> bool {
        false
    }

    pub fn time_now(&self) -> f64 {
        let time_now = precise_time_ns();
        (time_now - self.time_start) as f64 / 1_000_000_000.0
    }

    pub fn set_ime_spot(&mut self, spot: Vec2) {
        self.ime_spot = spot;
    }

    pub fn get_position(&self) -> Vec2 {
        unsafe {
            let mut xwa = mem::uninitialized();
            let xlib = &(*self.xlib_app).xlib;
            let display = (*self.xlib_app).display;
            (xlib.XGetWindowAttributes)(display, self.window.unwrap(), &mut xwa);
            return Vec2 {x: xwa.x as f32, y: xwa.y as f32}
            /*
            let mut child = mem::uninitialized();
            let default_screen = (xlib.XDefaultScreen)(display);
            let root_window = (xlib.XRootWindow)(display, default_screen);
            let mut x:c_int = 0;
            let mut y:c_int = 0;
            (xlib.XTranslateCoordinates)(display, self.window.unwrap(), root_window, 0, 0, &mut x, &mut y, &mut child );
            */
        }
    }

    pub fn get_inner_size(&self) -> Vec2 {
        let dpi_factor = self.get_dpi_factor();
        unsafe {
            let mut xwa = mem::uninitialized();
            let xlib = &(*self.xlib_app).xlib;
            let display = (*self.xlib_app).display;
            (xlib.XGetWindowAttributes)(display, self.window.unwrap(), &mut xwa);
            return Vec2 {x: xwa.width as f32 / dpi_factor, y: xwa.height as f32 / dpi_factor}
        }
    }

    pub fn get_outer_size(&self) -> Vec2 {
        unsafe {
            let mut xwa = mem::uninitialized();
            let xlib = &(*self.xlib_app).xlib;
            let display = (*self.xlib_app).display;
            (xlib.XGetWindowAttributes)(display, self.window.unwrap(), &mut xwa);
            return Vec2 {x: xwa.width as f32, y: xwa.height as f32}
        }
    }

    pub fn set_position(&mut self, _pos: Vec2) {
    }

    pub fn set_outer_size(&self, _size: Vec2) {
    }

    pub fn set_inner_size(&self, _size: Vec2) {
    }

    pub fn get_dpi_factor(&self) -> f32 {
        unsafe {
            //return 2.0;
            let xlib = &(*self.xlib_app).xlib;
            let display = (*self.xlib_app).display;
            let resource_string = (xlib.XResourceManagerString)(display);
            let db = (xlib.XrmGetStringDatabase)(resource_string);
            let mut ty = mem::uninitialized();
            let mut value = mem::uninitialized();
            (xlib.XrmGetResource)(
                db,
                CString::new("Xft.dpi").unwrap().as_ptr(),
                CString::new("String").unwrap().as_ptr(),
                &mut ty,
                &mut value
            );
            if value.addr == std::ptr::null_mut() {
                return 2.0; // TODO find some other way to figure it out
            }
            else {
                let dpi: f32 = CStr::from_ptr(value.addr).to_str().unwrap().parse().unwrap();
                return dpi / 96.0;
            }
        }
    }

    pub fn do_callback(&mut self, events: &mut Vec<Event>) {
        unsafe {
            (*self.xlib_app).do_callback(events);
        }
    }

    pub fn send_change_event(&mut self) {

        let new_geom = self.get_window_geom();
        let old_geom = self.last_window_geom.clone();
        self.last_window_geom = new_geom.clone();

        self.do_callback(&mut vec![
            Event::WindowGeomChange(WindowGeomChangeEvent {
                window_id: self.window_id,
                old_geom: old_geom,
                new_geom: new_geom
            }),
            Event::Paint
        ]);
    }

    pub fn send_focus_event(&mut self) {
        self.do_callback(&mut vec![Event::AppFocus]);
    }

    pub fn send_focus_lost_event(&mut self) {
        self.do_callback(&mut vec![Event::AppFocusLost]);
    }

    pub fn send_finger_down(&mut self, digit: usize, modifiers: KeyModifiers) {
        let mut down_count = 0;
        for is_down in &self.fingers_down {
            if *is_down {
                down_count += 1;
            }
        }
        if down_count == 0 {
            //unsafe {winuser::SetCapture(self.hwnd.unwrap());}
        }
        self.fingers_down[digit] = true;
        self.do_callback(&mut vec![Event::FingerDown(FingerDownEvent {
            window_id: self.window_id,
            abs: self.last_mouse_pos,
            rel: self.last_mouse_pos,
            rect: Rect::zero(),
            digit: digit,
            handled: false,
            is_touch: false,
            modifiers: modifiers,
            tap_count: 0,
            time: self.time_now()
        })]);
    }

    pub fn send_finger_up(&mut self, digit: usize, modifiers: KeyModifiers) {
        self.fingers_down[digit] = false;
        let mut down_count = 0;
        for is_down in &self.fingers_down {
            if *is_down {
                down_count += 1;
            }
        }
        if down_count == 0 {
            // unsafe {winuser::ReleaseCapture();}
        }
        self.do_callback(&mut vec![Event::FingerUp(FingerUpEvent {
            window_id: self.window_id,
            abs: self.last_mouse_pos,
            rel: self.last_mouse_pos,
            rect: Rect::zero(),
            abs_start: Vec2::zero(),
            rel_start: Vec2::zero(),
            digit: digit,
            is_over: false,
            is_touch: false,
            modifiers: modifiers,
            time: self.time_now()
        })]);
    }

    pub fn send_finger_hover_and_move(&mut self, pos: Vec2, modifiers: KeyModifiers) {
        self.last_mouse_pos = pos;
        let mut events = Vec::new();
        for (digit, down) in self.fingers_down.iter().enumerate() {
            if *down {
                events.push(Event::FingerMove(FingerMoveEvent {
                    window_id: self.window_id,
                    abs: pos,
                    rel: pos,
                    rect: Rect::zero(),
                    digit: digit,
                    abs_start: Vec2::zero(),
                    rel_start: Vec2::zero(),
                    is_over: false,
                    is_touch: false,
                    modifiers: modifiers.clone(),
                    time: self.time_now()
                }));
            }
        };
        events.push(Event::FingerHover(FingerHoverEvent {
            window_id: self.window_id,
            abs: pos,
            rel: pos,
            any_down: false,
            rect: Rect::zero(),
            handled: false,
            hover_state: HoverState::Over,
            modifiers: modifiers,
            time: self.time_now()
        }));
        self.do_callback(&mut events);
    }

    pub fn send_close_requested_event(&mut self) -> bool {
        let mut events = vec![Event::WindowCloseRequested(WindowCloseRequestedEvent {window_id: self.window_id, accept_close: true})];
        self.do_callback(&mut events);
        if let Event::WindowCloseRequested(cre) = &events[0] {
            return cre.accept_close
        }
        true
    }

    pub fn send_text_input(&mut self, input: String, replace_last: bool) {
        self.do_callback(&mut vec![Event::TextInput(TextInputEvent {
            input: input,
            was_paste: false,
            replace_last: replace_last
        })])
    }

}

#[derive(Debug, Clone, Copy, PartialEq)]
#[repr(C)]
struct MwmHints {
    pub flags: c_ulong,
    pub functions: c_ulong,
    pub decorations: c_ulong,
    pub input_mode: c_long,
    pub status: c_ulong,
}

const MWM_HINTS_FUNCTIONS: c_ulong = (1 << 0);
const MWM_HINTS_DECORATIONS: c_ulong = (1 << 1);

const MWM_FUNC_ALL: c_ulong = (1 << 0);
const MWM_FUNC_RESIZE: c_ulong = (1 << 1);
const MWM_FUNC_MOVE: c_ulong = (1 << 2);
const MWM_FUNC_MINIMIZE: c_ulong = (1 << 3);
const MWM_FUNC_MAXIMIZE: c_ulong = (1 << 4);
const MWM_FUNC_CLOSE: c_ulong = (1 << 5);<|MERGE_RESOLUTION|>--- conflicted
+++ resolved
@@ -46,18 +46,11 @@
     pub attributes: Option<xlib::XSetWindowAttributes>,
     pub visual_info: Option<XVisualInfo>,
     pub child_windows: Vec<XlibChildWindow>,
-<<<<<<< HEAD
+
     pub last_nc_mouse_pos: XlibNcMousePos,
     pub window_id: usize,
     pub xlib_app: *mut XlibApp,
     pub last_window_geom: WindowGeom,
-=======
-
-    pub window_id: usize,
-    pub xlib_app: *mut XlibApp,
-    pub last_window_geom: WindowGeom,
-
->>>>>>> b4e4f8cf
     pub time_start: u64,
 
     pub last_key_mod: KeyModifiers,
@@ -247,7 +240,6 @@
                                         }
                                     }
                                 }
-<<<<<<< HEAD
                                 let pos = Vec2 {x: x as f32 / window.last_window_geom.dpi_factor, y: y as f32 / window.last_window_geom.dpi_factor};
                                 // query window for chrome 
                                 let mut events = vec![
@@ -275,11 +267,7 @@
                                 
                                 
                                 window.send_finger_hover_and_move(pos, KeyModifiers::default());
-=======
-                                // query window for chrome
-
-                                window.send_finger_hover_and_move(Vec2 {x: x as f32 / window.last_window_geom.dpi_factor, y: y as f32 / window.last_window_geom.dpi_factor}, KeyModifiers::default());
->>>>>>> b4e4f8cf
+
                             }
                         },
                         xlib::ButtonPress => { // mouse down
