--- conflicted
+++ resolved
@@ -283,7 +283,6 @@
         });
     }
 
-<<<<<<< HEAD
     pub fn home(&self, reset_anchor: bool) {
         self.modify_selections(reset_anchor, |selection, layout| {
             selection.update_cursor(|cursor| cursor.home(layout.as_text().as_lines()))
@@ -297,31 +296,7 @@
     }
 
     pub fn insert(&self, text: Text) {
-=======
-    pub fn move_to_end_of_line(&mut self, reset_anchor: bool) {
-        self.modify_selections(reset_anchor, |selection, layout| {
-            selection
-                .update_cursor(|cursor| cursor.move_to_end_of_line(layout.as_text().as_lines()))
-        });
-    }
-
-    pub fn move_to_start_of_line(&mut self, reset_anchor: bool) {
-        self.modify_selections(reset_anchor, |selection, _| {
-            selection.update_cursor(|cursor| cursor.move_to_start_of_line())
-        });
-    }
-
-    pub fn select_all(&mut self) {
-        self.modify_selections(false, |selection, layout| {
-            selection
-                .update_cursor(|cursor| cursor.move_to_file_start())
-                .reset_anchor()
-                .update_cursor(|cursor| cursor.move_to_file_end(layout.as_text().as_lines()))
-        });
-    }
-
-    pub fn insert(&mut self, text: Text) {
->>>>>>> f67f2ad4
+
         let mut edit_kind = EditKind::Insert;
         let mut inject_char = None;
         let mut uninject_char = None;
