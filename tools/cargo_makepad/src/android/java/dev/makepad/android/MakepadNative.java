--- conflicted
+++ resolved
@@ -27,13 +27,11 @@
     public native static void onHttpResponse(long id, long metadata_id, int status_code, String headers, byte[] body);
     public native static void onHttpRequestError(long id, long metadata_id, String error);
 
-<<<<<<< HEAD
+    // midi
+    public native static void onMidiDeviceOpened(String name, Object midi_device);
+
     // video decoding
     public static native void onVideoDecodingInitialized(long videoId, int frameRate, int videoWidth, int videoHeight, String colorFormat, long duration);
     public static native void onVideoStream(long videoId, ByteBuffer frameGroup);
     public static native void onVideoChunkDecoded(long videoId);
-=======
-    // midi
-    public native static void onMidiDeviceOpened(String name, Object midi_device);
->>>>>>> 41ea5ba2
 }