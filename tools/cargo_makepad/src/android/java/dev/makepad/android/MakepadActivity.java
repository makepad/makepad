package dev.makepad.android;

import javax.microedition.khronos.egl.EGLConfig;
import javax.microedition.khronos.opengles.GL10;

import android.app.Activity;
import android.os.Bundle;
import android.os.Build;
import android.util.Log;

import android.view.View;
import android.view.Surface;
import android.view.Window;
import android.view.WindowInsets;
import android.view.WindowManager.LayoutParams;
import android.view.SurfaceView;
import android.view.SurfaceHolder;
import android.view.MotionEvent;
import android.view.KeyEvent;
import android.view.inputmethod.InputMethodManager;
<<<<<<< HEAD
import android.view.MenuInflater;
import android.view.ContextMenu;
import android.view.ContextMenu.ContextMenuInfo;
import android.view.MenuItem;
import android.content.Context;
import android.content.ClipData;
import android.content.ClipDescription;
import android.content.ClipboardManager;
import android.util.Log;
import android.content.pm.PackageManager;
import android.content.res.AssetManager;
import android.os.Handler;
import android.os.HandlerThread;
import android.os.Looper;

import java.util.HashMap;
import java.util.ArrayList;
import java.util.Arrays;
import java.util.Set;
import java.util.UUID;
import java.io.File;
import java.io.ByteArrayOutputStream;
import java.io.InputStream;
import java.io.OutputStream;
import java.util.concurrent.BlockingQueue;
import java.util.concurrent.LinkedBlockingQueue;
import java.util.LinkedList;
=======
>>>>>>> 8d53d4fb

import android.content.Context;
import android.content.Intent;

import android.graphics.Color;
import android.graphics.Insets;
import android.view.inputmethod.InputConnection;
import android.view.inputmethod.EditorInfo;
import android.widget.LinearLayout;

import android.view.ViewTreeObserver;
import android.view.WindowInsets;
import android.graphics.Rect;

import java.util.concurrent.CompletableFuture;
<<<<<<< HEAD
import java.util.concurrent.ExecutionException;

import android.media.MediaCodec;
import android.media.MediaCodecInfo;
import android.media.MediaExtractor;
import android.media.MediaFormat;

import java.nio.ByteBuffer;

import android.media.MediaDataSource;
import java.io.IOException;

public class MakepadActivity extends Activity implements 
MidiManager.OnDeviceOpenedListener,
View.OnCreateContextMenuListener,
Makepad.Callback{
    @Override
    protected void onCreate(Bundle savedInstanceState) {
        // this causes a pause/resume cycle.
        if (checkSelfPermission(Manifest.permission.BLUETOOTH_CONNECT) != PackageManager.PERMISSION_GRANTED ||
            checkSelfPermission(Manifest.permission.CAMERA) != PackageManager.PERMISSION_GRANTED){
            requestPermissions(
                new String[]{
                    Manifest.permission.BLUETOOTH_CONNECT, 
                    Manifest.permission.CAMERA,
                    Manifest.permission.INTERNET
                    }, 
                123
            );
        }

        super.onCreate(savedInstanceState);
        Makepad.onHookPanic();
        mCx = Makepad.onNewCx();

        mHandler = new Handler(Looper.getMainLooper());
        mRunnables = new HashMap<Long, Runnable>();

        HandlerThread decoderThreadHandler = new HandlerThread("VideoDecoderThread");
        decoderThreadHandler.start(); // TODO: only start this if its needed.
        mDecoderHandler = new Handler(decoderThreadHandler.getLooper());
        mDecoderRunnables = new HashMap<Long, VideoDecoderRunnable>();

        String cache_path = this.getCacheDir().getAbsolutePath();
        float density = getResources().getDisplayMetrics().density;

        Makepad.onInit(mCx, cache_path, density, this);
=======

import dev.makepad.android.MakepadNative;

// note: //% is a special miniquad's pre-processor for plugins
// when there are no plugins - //% whatever will be replaced to an empty string
// before compiling

//% IMPORTS

class MakepadSurface
    extends
        SurfaceView
    implements
        View.OnTouchListener,
        View.OnKeyListener,
        ViewTreeObserver.OnGlobalLayoutListener,
        SurfaceHolder.Callback {

    public MakepadSurface(Context context){
        super(context);
        getHolder().addCallback(this);

        setFocusable(true);
        setFocusableInTouchMode(true);
        requestFocus();
        setOnTouchListener(this);
        setOnKeyListener(this);
        getViewTreeObserver().addOnGlobalLayoutListener(this);
>>>>>>> 8d53d4fb
    }

    @Override
    public void surfaceCreated(SurfaceHolder holder) {
        Log.i("SAPP", "surfaceCreated");
        Surface surface = holder.getSurface();
        MakepadNative.surfaceOnSurfaceCreated(surface);
    }

    @Override
    public void surfaceDestroyed(SurfaceHolder holder) {
        Log.i("SAPP", "surfaceDestroyed");
        Surface surface = holder.getSurface();
        MakepadNative.surfaceOnSurfaceDestroyed(surface);
    }

    @Override
    public void surfaceChanged(SurfaceHolder holder,
                               int format,
                               int width,
                               int height) {
        Log.i("SAPP", "surfaceChanged");
        Surface surface = holder.getSurface();
        MakepadNative.surfaceOnSurfaceChanged(surface, width, height);

    }
    @Override
    public boolean onTouch(View view, MotionEvent event) {
        MakepadNative.surfaceOnTouch(event);
        return true;    
    }

     @Override
    public void onGlobalLayout() {
        WindowInsets insets = this.getRootWindowInsets();
        if (insets == null) {
            return;
        }

        if (insets.isVisible(WindowInsets.Type.ime())) {
            Rect r = new Rect();
            this.getWindowVisibleDisplayFrame(r);
            int screenHeight = this.getRootView().getHeight();
            int visibleHeight = r.height();
            int keyboardHeight = screenHeight - visibleHeight;

            MakepadNative.surfaceOnResizeTextIME(keyboardHeight);
        }
    }

    // docs says getCharacters are deprecated
    // but somehow on non-latyn input all keyCode and all the relevant fields in the KeyEvent are zeros
    // and only getCharacters has some usefull data
    @SuppressWarnings("deprecation")
    @Override
    public boolean onKey(View v, int keyCode, KeyEvent event) {
        if (event.getAction() == KeyEvent.ACTION_DOWN && keyCode != 0) {
            int metaState = event.getMetaState();
            MakepadNative.surfaceOnKeyDown(keyCode, metaState);
        }

        if (event.getAction() == KeyEvent.ACTION_UP && keyCode != 0) {
            MakepadNative.surfaceOnKeyUp(keyCode);
        }
        
        if (event.getAction() == KeyEvent.ACTION_UP || event.getAction() == KeyEvent.ACTION_MULTIPLE) {
            int character = event.getUnicodeChar();
            if (character == 0) {
                String characters = event.getCharacters();
                if (characters != null && characters.length() >= 0) {
                    character = characters.charAt(0);
                }
            }

            if (character != 0) {
                MakepadNative.surfaceOnCharacter(character);
            }
        }

        return true;
    }

    // There is an Android bug when screen is in landscape,
    // the keyboard inset height is reported as 0.
    // This code is a workaround which fixes the bug.
    // See https://groups.google.com/g/android-developers/c/50XcWooqk7I
    // For some reason it only works if placed here and not in the parent layout.
    @Override
    public InputConnection onCreateInputConnection(EditorInfo outAttrs) {
        InputConnection connection = super.onCreateInputConnection(outAttrs);
        outAttrs.imeOptions |= EditorInfo.IME_FLAG_NO_FULLSCREEN;
        return connection;
    }

    public Surface getNativeSurface() {
        return getHolder().getSurface();
    }
}

class ResizingLayout
    extends
        LinearLayout
    implements
        View.OnApplyWindowInsetsListener {

    public ResizingLayout(Context context){
        super(context);
        // When viewing in landscape mode with keyboard shown, there are
        // gaps on both sides so we fill the negative space with black.
        setBackgroundColor(Color.BLACK);
        setOnApplyWindowInsetsListener(this);
    }

    @Override
    public WindowInsets onApplyWindowInsets(View v, WindowInsets insets) {
        Insets imeInsets = insets.getInsets(WindowInsets.Type.ime());
        v.setPadding(0, 0, 0, imeInsets.bottom);
        return insets;
    }
}

public class MakepadActivity extends Activity {
    //% MAIN_ACTIVITY_BODY

    private MakepadSurface view;

    static {
        System.loadLibrary("makepad");
    }

    @Override
    public void onCreate(Bundle savedInstanceState) {
        super.onCreate(savedInstanceState);

        this.requestWindowFeature(Window.FEATURE_NO_TITLE);

        view = new MakepadSurface(this);
        // Put it inside a parent layout which can resize it using padding
        ResizingLayout layout = new ResizingLayout(this);
        layout.addView(view);
        setContentView(layout);

        MakepadNative.activityOnCreate(this);

        String cache_path = this.getCacheDir().getAbsolutePath();
        float density = getResources().getDisplayMetrics().density;

        MakepadNative.onAndroidParams(cache_path, density);

        //% MAIN_ACTIVITY_ON_CREATE
    }

    @Override
    protected void onResume() {
        super.onResume();
        MakepadNative.activityOnResume();

        //% MAIN_ACTIVITY_ON_RESUME
    }

    @Override
    @SuppressWarnings("deprecation")
    public void onBackPressed() {
        Log.w("SAPP", "onBackPressed");

        // TODO: here is the place to handle request_quit/order_quit/cancel_quit

        super.onBackPressed();
    }

    @Override
    protected void onStop() {
        super.onStop();
        MakepadNative.activityOnStop();
    }

    @Override
    protected void onDestroy() {
        super.onDestroy();

        MakepadNative.activityOnDestroy();
    }

    @Override
    protected void onPause() {
        super.onPause();
        MakepadNative.activityOnPause();

        //% MAIN_ACTIVITY_ON_PAUSE
    }

    @Override
    protected void onActivityResult(int requestCode, int resultCode, Intent data) {
        //% MAIN_ACTIVITY_ON_ACTIVITY_RESULT
    }

    @SuppressWarnings("deprecation")
    public void setFullScreen(final boolean fullscreen) {
        runOnUiThread(new Runnable() {
                @Override
                public void run() {
                    View decorView = getWindow().getDecorView();

                    if (fullscreen) {
                        getWindow().setFlags(LayoutParams.FLAG_LAYOUT_NO_LIMITS, LayoutParams.FLAG_LAYOUT_NO_LIMITS);
                        getWindow().getAttributes().layoutInDisplayCutoutMode = LayoutParams.LAYOUT_IN_DISPLAY_CUTOUT_MODE_SHORT_EDGES;
                        if (Build.VERSION.SDK_INT >= 30) {
                            getWindow().setDecorFitsSystemWindows(false);
                        } else {
                            int uiOptions = View.SYSTEM_UI_FLAG_HIDE_NAVIGATION | View.SYSTEM_UI_FLAG_FULLSCREEN | View.SYSTEM_UI_FLAG_IMMERSIVE_STICKY;
                            decorView.setSystemUiVisibility(uiOptions);
                        }
                    }
                    else {
                        if (Build.VERSION.SDK_INT >= 30) {
                            getWindow().setDecorFitsSystemWindows(true);
                        } else {
                          decorView.setSystemUiVisibility(0);
                        }

                    }
                }
            });
    }

    public void showKeyboard(final boolean show) {
        runOnUiThread(new Runnable() {
            @Override
            public void run() {
                if (show) {
                    InputMethodManager imm = (InputMethodManager)getSystemService(Context.INPUT_METHOD_SERVICE);
                    imm.showSoftInput(view, 0);
                } else {
                    InputMethodManager imm = (InputMethodManager) getSystemService(Context.INPUT_METHOD_SERVICE);
                    imm.hideSoftInputFromWindow(view.getWindowToken(),0); 
                }
            }
        });
    }

    public void requestHttp(long id, long metadataId, String url, String method, String headers, byte[] body) {
        try {
            MakepadNetwork network = new MakepadNetwork();

            CompletableFuture<HttpResponse> future = network.performHttpRequest(url, method, headers, body);

            future.thenAccept(response -> {
                runOnUiThread(() -> MakepadNative.onHttpResponse(id, metadataId, response.getStatusCode(), response.getHeaders(), response.getBody()));
            }).exceptionally(ex -> {
                runOnUiThread(() -> MakepadNative.onHttpRequestError(id, metadataId, ex.toString()));
                return null;
            });
        } catch (Exception e) {
            MakepadNative.onHttpRequestError(id, metadataId, e.toString());
        }
    }
<<<<<<< HEAD

    private void copySelectedTextToClipboard() {
        ClipboardManager clipboard = (ClipboardManager) getSystemService(Context.CLIPBOARD_SERVICE);
        ClipData clip = ClipData.newPlainText("Makepad", mSelectedText);
        clipboard.setPrimaryClip(clip);
    }
        
    private String getTextFromClipboard() {
        ClipboardManager clipboard = (ClipboardManager) getSystemService(Context.CLIPBOARD_SERVICE);
        try{
            String text;
            if (clipboard.hasPrimaryClip()) {
                ClipData.Item cb_item = clipboard.getPrimaryClip().getItemAt(0);
                text = cb_item.getText().toString();
            } else {
                text = null;
            }

            return text;
        }
        catch(Exception e){
            Log.e("Makepad", "exception: " + e.getMessage());
            Log.e("Makepad", "exception: " + e.toString());

            return null;
        }
    }

    public void initializeVideoDecoding(long videoId, byte[] videoData, int chunkSize) {
        BlockingQueue<ByteBuffer> videoFrameQueue = new LinkedBlockingQueue<>();
        mVideoFrameQueues.put(videoId, videoFrameQueue);

        VideoDecoder videoDecoder = new VideoDecoder(mCx, mView, videoId, this, videoFrameQueue);
        VideoDecoderRunnable runnable = new VideoDecoderRunnable(videoData, chunkSize, videoDecoder);

        mDecoderRunnables.put(videoId, runnable);
        mDecoderHandler.post(runnable);
    }

    public void decodeNextVideoChunk(long videoId, int maxFramesToDecode) {
        VideoDecoderRunnable runnable = mDecoderRunnables.get(videoId);
        if(runnable == null) {
            throw new IllegalStateException("No runnable initialized with ID: " + videoId);
        }
        runnable.setMaxFramesToDecode(maxFramesToDecode);
        mDecoderHandler.post(runnable);
    } 

    public void fetchNextVideoFrames(long videoId, int numberFrames) {
        BlockingQueue<ByteBuffer> videoFrameQueue = mVideoFrameQueues.get(videoId);

        int totalBytes = 0;
        ArrayList<ByteBuffer> individualFrames = new ArrayList<>();

        for (int i = 0; i < numberFrames; i++) {
            ByteBuffer frame = videoFrameQueue.poll();
            if (frame != null) {
                individualFrames.add(frame);
                totalBytes += frame.remaining();
            }
        }

        VideoDecoderRunnable runnable = mDecoderRunnables.get(videoId);
        ByteBuffer frameGroup = acquireBuffer(totalBytes);
    
        for (ByteBuffer frame : individualFrames) {
            if (frame != null) {
                frameGroup.put(frame);
                if (runnable != null) {
                    runnable.releaseBuffer(frame);
                }
            }
        }

        frameGroup.flip();
        Makepad.onVideoStream(mCx, videoId, frameGroup, (Makepad.Callback) mView.getContext());
        releaseBuffer(frameGroup);
    }

    public void cleanupDecoder(long videoId) {
        VideoDecoderRunnable runnable = mDecoderRunnables.remove(videoId);
        if(runnable != null) {
            runnable.cleanup();
        }
    }

    private ByteBuffer acquireBuffer(int size) {
        synchronized(mVideoChunkBufferPool) {
            if (!mVideoChunkBufferPool.isEmpty()) {
                ByteBuffer buffer = mVideoChunkBufferPool.poll();
                if (buffer.capacity() == size) {
                    return buffer;
                } else {
                    return ByteBuffer.allocate(size);
                }
            } else {
                return ByteBuffer.allocate(size);
            }
        }
    }

    private void releaseBuffer(ByteBuffer buffer) {
        synchronized(mVideoChunkBufferPool) {
            buffer.clear();
            mVideoChunkBufferPool.offer(buffer);
        }
    }

    Handler mHandler;
    HashMap<Long, Runnable> mRunnables;
    Handler mDecoderHandler;
    
    HashMap<Long, VideoDecoderRunnable> mDecoderRunnables;
    private HashMap<Long, BlockingQueue<ByteBuffer>> mVideoFrameQueues = new HashMap<>();
    private static final int VIDEO_CHUNK_BUFFER_POOL_SIZE = 2; 
    private LinkedList<ByteBuffer> mVideoChunkBufferPool = new LinkedList<>();

    MakepadSurfaceView mView;
    long mCx;
    String mSelectedText;
}
=======
}
>>>>>>> 8d53d4fb
<|MERGE_RESOLUTION|>--- conflicted
+++ resolved
@@ -4,6 +4,21 @@
 import javax.microedition.khronos.opengles.GL10;
 
 import android.app.Activity;
+import android.view.View;
+import android.view.ViewGroup;
+import android.view.inputmethod.InputMethodManager;
+import android.content.Context;
+import android.os.Handler;
+import android.os.HandlerThread;
+import android.os.Looper;
+
+import java.util.HashMap;
+import java.util.ArrayList;
+import java.io.OutputStream;
+import java.util.concurrent.BlockingQueue;
+import java.util.concurrent.LinkedBlockingQueue;
+import java.util.LinkedList;
+
 import android.os.Bundle;
 import android.os.Build;
 import android.util.Log;
@@ -18,36 +33,6 @@
 import android.view.MotionEvent;
 import android.view.KeyEvent;
 import android.view.inputmethod.InputMethodManager;
-<<<<<<< HEAD
-import android.view.MenuInflater;
-import android.view.ContextMenu;
-import android.view.ContextMenu.ContextMenuInfo;
-import android.view.MenuItem;
-import android.content.Context;
-import android.content.ClipData;
-import android.content.ClipDescription;
-import android.content.ClipboardManager;
-import android.util.Log;
-import android.content.pm.PackageManager;
-import android.content.res.AssetManager;
-import android.os.Handler;
-import android.os.HandlerThread;
-import android.os.Looper;
-
-import java.util.HashMap;
-import java.util.ArrayList;
-import java.util.Arrays;
-import java.util.Set;
-import java.util.UUID;
-import java.io.File;
-import java.io.ByteArrayOutputStream;
-import java.io.InputStream;
-import java.io.OutputStream;
-import java.util.concurrent.BlockingQueue;
-import java.util.concurrent.LinkedBlockingQueue;
-import java.util.LinkedList;
-=======
->>>>>>> 8d53d4fb
 
 import android.content.Context;
 import android.content.Intent;
@@ -63,8 +48,6 @@
 import android.graphics.Rect;
 
 import java.util.concurrent.CompletableFuture;
-<<<<<<< HEAD
-import java.util.concurrent.ExecutionException;
 
 import android.media.MediaCodec;
 import android.media.MediaCodecInfo;
@@ -72,46 +55,8 @@
 import android.media.MediaFormat;
 
 import java.nio.ByteBuffer;
-
 import android.media.MediaDataSource;
 import java.io.IOException;
-
-public class MakepadActivity extends Activity implements 
-MidiManager.OnDeviceOpenedListener,
-View.OnCreateContextMenuListener,
-Makepad.Callback{
-    @Override
-    protected void onCreate(Bundle savedInstanceState) {
-        // this causes a pause/resume cycle.
-        if (checkSelfPermission(Manifest.permission.BLUETOOTH_CONNECT) != PackageManager.PERMISSION_GRANTED ||
-            checkSelfPermission(Manifest.permission.CAMERA) != PackageManager.PERMISSION_GRANTED){
-            requestPermissions(
-                new String[]{
-                    Manifest.permission.BLUETOOTH_CONNECT, 
-                    Manifest.permission.CAMERA,
-                    Manifest.permission.INTERNET
-                    }, 
-                123
-            );
-        }
-
-        super.onCreate(savedInstanceState);
-        Makepad.onHookPanic();
-        mCx = Makepad.onNewCx();
-
-        mHandler = new Handler(Looper.getMainLooper());
-        mRunnables = new HashMap<Long, Runnable>();
-
-        HandlerThread decoderThreadHandler = new HandlerThread("VideoDecoderThread");
-        decoderThreadHandler.start(); // TODO: only start this if its needed.
-        mDecoderHandler = new Handler(decoderThreadHandler.getLooper());
-        mDecoderRunnables = new HashMap<Long, VideoDecoderRunnable>();
-
-        String cache_path = this.getCacheDir().getAbsolutePath();
-        float density = getResources().getDisplayMetrics().density;
-
-        Makepad.onInit(mCx, cache_path, density, this);
-=======
 
 import dev.makepad.android.MakepadNative;
 
@@ -140,7 +85,6 @@
         setOnTouchListener(this);
         setOnKeyListener(this);
         getViewTreeObserver().addOnGlobalLayoutListener(this);
->>>>>>> 8d53d4fb
     }
 
     @Override
@@ -284,6 +228,11 @@
         setContentView(layout);
 
         MakepadNative.activityOnCreate(this);
+
+        HandlerThread decoderThreadHandler = new HandlerThread("VideoDecoderThread");
+        decoderThreadHandler.start(); // TODO: only start this if its needed.
+        mDecoderHandler = new Handler(decoderThreadHandler.getLooper());
+        mDecoderRunnables = new HashMap<Long, VideoDecoderRunnable>();
 
         String cache_path = this.getCacheDir().getAbsolutePath();
         float density = getResources().getDisplayMetrics().density;
@@ -397,40 +346,12 @@
             MakepadNative.onHttpRequestError(id, metadataId, e.toString());
         }
     }
-<<<<<<< HEAD
-
-    private void copySelectedTextToClipboard() {
-        ClipboardManager clipboard = (ClipboardManager) getSystemService(Context.CLIPBOARD_SERVICE);
-        ClipData clip = ClipData.newPlainText("Makepad", mSelectedText);
-        clipboard.setPrimaryClip(clip);
-    }
-        
-    private String getTextFromClipboard() {
-        ClipboardManager clipboard = (ClipboardManager) getSystemService(Context.CLIPBOARD_SERVICE);
-        try{
-            String text;
-            if (clipboard.hasPrimaryClip()) {
-                ClipData.Item cb_item = clipboard.getPrimaryClip().getItemAt(0);
-                text = cb_item.getText().toString();
-            } else {
-                text = null;
-            }
-
-            return text;
-        }
-        catch(Exception e){
-            Log.e("Makepad", "exception: " + e.getMessage());
-            Log.e("Makepad", "exception: " + e.toString());
-
-            return null;
-        }
-    }
 
     public void initializeVideoDecoding(long videoId, byte[] videoData, int chunkSize) {
         BlockingQueue<ByteBuffer> videoFrameQueue = new LinkedBlockingQueue<>();
         mVideoFrameQueues.put(videoId, videoFrameQueue);
 
-        VideoDecoder videoDecoder = new VideoDecoder(mCx, mView, videoId, this, videoFrameQueue);
+        VideoDecoder videoDecoder = new VideoDecoder(this, videoId, videoFrameQueue);
         VideoDecoderRunnable runnable = new VideoDecoderRunnable(videoData, chunkSize, videoDecoder);
 
         mDecoderRunnables.put(videoId, runnable);
@@ -473,7 +394,7 @@
         }
 
         frameGroup.flip();
-        Makepad.onVideoStream(mCx, videoId, frameGroup, (Makepad.Callback) mView.getContext());
+        runOnUiThread(() -> MakepadNative.onVideoStream(videoId, frameGroup));       
         releaseBuffer(frameGroup);
     }
 
@@ -514,11 +435,4 @@
     private HashMap<Long, BlockingQueue<ByteBuffer>> mVideoFrameQueues = new HashMap<>();
     private static final int VIDEO_CHUNK_BUFFER_POOL_SIZE = 2; 
     private LinkedList<ByteBuffer> mVideoChunkBufferPool = new LinkedList<>();
-
-    MakepadSurfaceView mView;
-    long mCx;
-    String mSelectedText;
 }
-=======
-}
->>>>>>> 8d53d4fb
