--- conflicted
+++ resolved
@@ -9,14 +9,10 @@
     App = {{App}} {
         ui: <Root>{
             main_window = <Window>{
-<<<<<<< HEAD
                 window: {title: "你好，こんにちは, Привет, Hello"},
                 body = <View>{
                     flow: Down,
                     spacing:30,
-=======
-                body = <View> {
->>>>>>> ddcae99b
                     align: {
                         x: 0.5,
                         y: 0.5,
