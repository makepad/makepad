pub use makepad_media::makepad_widgets;
pub use makepad_widgets::makepad_platform;
pub use makepad_platform::makepad_math;
pub use makepad_media;

use makepad_widgets::*;
use makepad_draw_2d::*;
use makepad_media::*;
use makepad_media::audio_graph::*;

mod sequencer;
mod display_audio;
mod piano;
mod ironfish;
mod waveguide;

use crate::ironfish::*;
use crate::piano::*;
use crate::sequencer::*;
use crate::display_audio::*;

//use std::fs::File;
//use std::io::prelude::*;

live_design!{
    registry AudioComponent::*;
    registry Widget::*;
    import makepad_widgets::theme::*;
    import makepad_widgets::frame::*;
    import makepad_draw_2d::shader::std::*;
    
    const SPACING_PANELS = 10.0
    const SPACING_CONTROLS = 4.0
    const COLOR_OSC = #xFFFF99FF // yellow
    const COLOR_MIX = #xC // gray
    const COLOR_ENV = #xFFC499 // light red
    const COLOR_FILTER = #xA7BEF2 // indigo
    const COLOR_LFO = #xFF9999 // red
    const COLOR_TOUCH = #xBBFF99 // light green
    const COLOR_FX = #x99EEFF // light green
    const COLOR_TEXT_H1 = #x000000CC
    const COLOR_TEXT_H2 = #xFFFFFF66
    const COLOR_TEXT_H2_HOVER = #xD
    const COLOR_BEVEL_SHADOW = #x00000066
    const COLOR_BEVEL_HIGHLIGHT = #xFFFFFF33
    const COLOR_CONTROL_OUTSET = #xFFFFFF66
    const COLOR_HIDDEN_WHITE = #xFFFFFF00
    const COLOR_CONTROL_INSET = #x00000066
    const COLOR_CONTROL_INSET_HOVER = #x00000088
    const COLOR_TODO = #xFF1493FF
    const FONT_SIZE_H1 = 11.0
    const FONT_SIZE_H2 = 9.5
    
    ElementBox = <Frame> {
        bg: {color: #4}
        walk: {width: Fill, height: Fit}
        layout: {flow: Down, padding: {left: (SPACING_CONTROLS), top: (SPACING_CONTROLS), bottom: (SPACING_CONTROLS), right: (SPACING_CONTROLS)}, spacing: (SPACING_CONTROLS)}
    }
    
    FishDropDown = <DropDown> {
        walk: {margin: {left: 5.0, right: 0.0, top: 0.0, bottom: 0.0}}
        layout: {padding: 6.0}
        label: {
            // DrawLabelText= {{DrawLabelText}} {
            // },
            text_style: {font_size: (FONT_SIZE_H2), font: {path: d"crate://makepad-widgets/resources/IBMPlexSans-SemiBold.ttf"}},
            fn get_color(self) -> vec4 {
                return mix(
                    mix(
                        mix(
                            (COLOR_TEXT_H2),
                            (COLOR_TEXT_H2),
                            self.focus
                        ),
                        (COLOR_TEXT_H2),
                        self.hover
                    ),
                    (COLOR_TEXT_H2),
                    self.pressed
                )
            }
        }
        
        popup_menu: {
            //bg: {color: (COLOR_TODO)}
            menu_item: {
                indent_width: 10.0
                layout: {
                    padding: {left: 15, top: 5, bottom: 5},
                }
            }
        }
        bg: {
            fn get_bg(self, inout sdf: Sdf2d) {
                sdf.box(
                    1,
                    1,
                    self.rect_size.x - 2,
                    self.rect_size.y - 2,
                    3
                )
                sdf.stroke_keep(mix(mix((COLOR_BEVEL_HIGHLIGHT), (COLOR_BEVEL_SHADOW), pow(self.pos.y, 1.0)), mix((COLOR_BEVEL_SHADOW), (COLOR_BEVEL_HIGHLIGHT), pow(self.pos.y, 5.0)), self.pressed), 1.);
                sdf.fill(
                    mix(
                        mix(
                            mix((COLOR_CONTROL_OUTSET), (COLOR_HIDDEN_WHITE), pow(self.pos.y, 0.075)),
                            mix(#xFFFFFF20, #xFFFFFF10, pow(self.pos.y, 0.2)),
                            self.hover
                        ),
                        mix((COLOR_CONTROL_INSET), (COLOR_CONTROL_INSET) * 0.1, pow(self.pos.y, 0.3)),
                        self.pressed
                    )
                );
            }
        }
    }
    
    FishButton = <Button> {
        label: {
            text_style: {font_size: (FONT_SIZE_H2), font: {path: d"crate://makepad-widgets/resources/IBMPlexSans-SemiBold.ttf"}}
            fn get_color(self) -> vec4 {
                return mix(
                    mix(
                        (COLOR_TEXT_H2),
                        (COLOR_TEXT_H2),
                        self.hover
                    ),
                    (COLOR_TEXT_H2),
                    self.pressed
                )
            }
        }
        bg: {
            instance hover: 0.0
            instance pressed: 0.0
            
            const BORDER_RADIUS = 3.0
            
            fn pixel(self) -> vec4 {
                let sdf = Sdf2d::viewport(self.pos * self.rect_size);
                sdf.box(
                    1.,
                    1.,
                    self.rect_size.x - 2.0,
                    self.rect_size.y - 2.0,
                    2.0
                )
                
                sdf.stroke_keep(mix(mix((COLOR_BEVEL_HIGHLIGHT), (COLOR_BEVEL_SHADOW), pow(self.pos.y, 1.0)), mix((COLOR_BEVEL_SHADOW), (COLOR_BEVEL_HIGHLIGHT), pow(self.pos.y, 5.0)), self.pressed), 1.);
                sdf.fill(
                    mix(
                        mix(
                            mix((COLOR_CONTROL_OUTSET), (COLOR_HIDDEN_WHITE), pow(self.pos.y, 0.075)),
                            mix(#xFFFFFF20, #xFFFFFF10, pow(self.pos.y, 0.2)),
                            self.hover
                        ),
                        mix((COLOR_CONTROL_INSET), (COLOR_CONTROL_INSET) * 0.1, pow(self.pos.y, 0.3)),
                        self.pressed
                    )
                );
                
                return sdf.result
            }
        }
        
        walk: {
            width: 30,
            height: 30,
            margin: {left: 1.0, right: 1.0, top: 1.0, bottom: 1.0},
        }
        
        layout: {
            align: {x: 0.5, y: 0.5},
            padding: 6
        }
    }
    
    FishSlider = <Slider> {
        walk: {
            height: 36,
            margin: {left: 0.0, right: 1.0, top: 0.0, bottom: 0.0},
        }
        label: "CutOff1"
        label_text: {text_style: {font_size: (FONT_SIZE_H2), font: {path: d"crate://makepad-widgets/resources/IBMPlexSans-SemiBold.ttf"}}, color: (COLOR_TEXT_H2)}
        text_input: {
            cursor_margin_bottom: 3.0,
            cursor_margin_top: 4.0,
            select_pad_edges: 3.0
            cursor_size: 2.0,
            empty_message: "0",
            numeric_only: true,
            bg: {
                shape: None
                color: #5
                radius: 2
            },
            layout: {
                padding: 0,
                align: {y: 0.}
            },
            walk: {
                margin: {top: 3, right: 5}
            }
        }
        slider: {
            instance line_color: #f00
            instance bipolar: 0.0
            fn pixel(self) -> vec4 {
                let nub_size = 3
                
                let sdf = Sdf2d::viewport(self.pos * self.rect_size)
                let top = 20.0;
                
                sdf.box(1.0, top, self.rect_size.x - 2, self.rect_size.y - top - 2, 1);
                sdf.fill_keep(
                    mix(
                        mix((COLOR_CONTROL_INSET), (COLOR_CONTROL_INSET) * 0.1, pow(self.pos.y, 1.0)),
                        mix((COLOR_CONTROL_INSET) * 1.75, (COLOR_CONTROL_INSET) * 0.1, pow(self.pos.y, 1.0)),
                        self.drag
                    )
                ) // Control backdrop gradient
                
                sdf.stroke(mix(mix(#x00000060, #x00000070, self.drag), #xFFFFFF10, pow(self.pos.y, 10.0)), 1.0) // Control outline
                let in_side = 5.0;
                let in_top = 5.0; // Ridge: vertical position
                sdf.rect(1.0 + in_side, top + in_top, self.rect_size.x - 2 - 2 * in_side, 3);
                sdf.fill(mix(#x00000066, #00000088, self.drag)); // Ridge color
                let in_top = 7.0;
                sdf.rect(1.0 + in_side, top + in_top, self.rect_size.x - 2 - 2 * in_side, 3);
                sdf.fill(#FFFFFF18); // Ridge: Rim light catcher
                
                let nub_x = self.slide_pos * (self.rect_size.x - nub_size - in_side * 2 - 9);
                sdf.move_to(mix(in_side + 3.5, self.rect_size.x * 0.5, self.bipolar), top + in_top);
                
                sdf.line_to(nub_x + in_side + nub_size * 0.5, top + in_top);
                sdf.stroke_keep(mix((COLOR_HIDDEN_WHITE), self.line_color, self.drag), 1.5)
                sdf.stroke(
                    mix(mix(self.line_color * 0.85, self.line_color, self.hover), #xFFFFFF80, self.drag),
                    1
                )
                
                let nub_x = self.slide_pos * (self.rect_size.x - nub_size - in_side * 2 - 3) - 3;
                sdf.box(nub_x + in_side, top + 1.0, 12, 12, 1.)
                
                sdf.fill_keep(mix(mix(#x7, #x8, self.hover), #3, self.pos.y)); // Nub background gradient
                sdf.stroke(
                    mix(
                        mix(#xa, #xC, self.hover),
                        #0,
                        pow(self.pos.y, 1.5)
                    ),
                    1.
                ); // Nub outline gradient
                
                
                return sdf.result
            }
        }
    }
    
    InstrumentSlider = <ElementBox> {
        slider = <FishSlider> {
            slider: {bipolar: 0.0}
        }
    }
    
    InstrumentBipolarSlider = <ElementBox> {
        slider = <FishSlider> {
            slider: {bipolar: 1.0}
        }
    }
    
    InstrumentCheckbox = <ElementBox> {
        layout: {padding: 0.0}
        checkbox = <CheckBox> {
            layout: {padding: 2.5}
            label: "CutOff1"
            check_box: {
                fn pixel(self) -> vec4 {
                    let sdf = Sdf2d::viewport(self.pos * self.rect_size)
                    let left = 3;
                    let sz = 7.0;
                    let c = vec2(left + sz, self.rect_size.y * 0.5);
                    sdf.box(left, c.y - sz, sz * 2.0, sz * 2.2, 1.5); // rounding = 3rd value
                    sdf.fill_keep(mix(
                        mix((COLOR_CONTROL_INSET), (COLOR_CONTROL_INSET) * 0.1, pow(self.pos.y, 1.)),
                        mix((COLOR_CONTROL_INSET_HOVER), (COLOR_CONTROL_INSET_HOVER) * 0.1, pow(self.pos.y, 1.0)),
                        self.hover
                    ))
                    sdf.stroke(mix((COLOR_BEVEL_SHADOW), (COLOR_BEVEL_HIGHLIGHT), pow(self.pos.y, 5.0)), 1.0) // outline
                    let szs = sz * 0.5;
                    let dx = 1.0;
                    sdf.move_to(left + 4.0, c.y);
                    sdf.line_to(c.x, c.y + szs);
                    sdf.line_to(c.x + szs, c.y - szs);
                    sdf.stroke(mix((COLOR_HIDDEN_WHITE), mix((COLOR_TEXT_H2), (COLOR_TEXT_H2_HOVER), self.hover), self.selected), 1.25);
                    return sdf.result
                }
            }
            label_text: {
                text_style: {font_size: (FONT_SIZE_H2), font: {path: d"crate://makepad-widgets/resources/IBMPlexSans-SemiBold.ttf"}},
                color: (COLOR_TEXT_H2)
            }
            walk: {margin: {top: 3, right: 0, bottom: 5, left: 0}}
            label_walk: {
                margin: {left: 23.0, top: 0, bottom: 0, right: 0}
            }
        }
    }
    
    InstrumentDropdown = <ElementBox> {
        layout: {align: {y: 0.5}, padding: 0, flow: Right}
        label = <Label> {
            walk: {width: Fit, margin: {right: 5}},
            label: {
                color: (COLOR_TEXT_H2)
                text_style: {font_size: (FONT_SIZE_H2), font: {path: d"crate://makepad-widgets/resources/IBMPlexSans-SemiBold.ttf"}},
            }
        }
        walk: {margin: {top: (SPACING_CONTROLS), right: (SPACING_CONTROLS), bottom: (SPACING_CONTROLS), left: 0}}
        dropdown = <FishDropDown> {}
    }
    
    GraphPaper = <Box> {
        walk: {width: Fill, height: 100, margin: {top: -4.0, right: -4.0, bottom: 0.0, left: -4.0,}}
        bg: {
            radius: 0,
            color: #x44,
            color2: #x0,
            
            instance attack: 0.05
            instance hold: 0.0
            instance decay: 0.2
            instance sustain: 0.5
            instance release: 0.2
            
            fn pixel(self) -> vec4 {
                let sdf = Sdf2d::viewport(self.pos * self.rect_size); //mod (self.pos * self.rect_size, 15))
                let base_color = mix(self.color, self.color2, pow(length((self.pos - vec2(0.5, 0.5)) * 1.2), 2.0));
                let darker = base_color * 0.85;
                let pos = self.pos * self.rect_size;
                sdf.clear(mix(base_color, darker, pow(abs(sin(pos.x * 0.5)), 24) + pow(abs(sin(pos.y * 0.5)), 32.0))); // Grid
                sdf.rect(1.0, 1.0, 16, 16)
                sdf.stroke(darker, 1)
                let pad_b = 8
                let pad_s = 8
                let width = self.rect_size.x - 2 * pad_s
                let height = self.rect_size.y - 2 * pad_b
                let total = self.attack + self.decay + self.release + 0.5 + self.hold
                let sustain = self.rect_size.y - pad_b - height * self.sustain;
                sdf.pos = self.pos * self.rect_size;
                sdf.move_to(pad_s, self.rect_size.y - pad_b)
                sdf.line_to(pad_s + width * (self.attack / total), pad_b)
                sdf.line_to(pad_s + width * ((self.attack + self.hold) / total), pad_b)
                sdf.line_to(pad_s + width * ((self.attack + self.decay + self.hold) / total), sustain)
                sdf.line_to(pad_s + width * (1.0 - self.release / total), sustain)
                sdf.line_to(pad_s + width, self.rect_size.y - pad_b)
                sdf.stroke_keep(#xFFC49910, 8.0);
                sdf.stroke_keep(#xFFC49910, 6.0);
                sdf.stroke_keep(#xFFC49920, 4.0);
                sdf.stroke_keep(#xFFC49980, 2.0);
                sdf.stroke(#xFFFFFFFF, 1.0);
                /*let fill = sdf.result;
                sdf.result = #0000;
                sdf.box(0.,0.,self.rect_size.x, self.rect_size.y, 3.); 
                sdf.fill(fill);
                */
                return sdf.result
            }
        }
    }
    EnvelopePanel = <Frame> {
        layout: {flow: Down}
        walk: {width: Fill, height: Fill}
        display = <GraphPaper> {
        }
        attack = <InstrumentSlider> {
            slider = {
                slider: {line_color: (COLOR_ENV)}
                min: 0.0
                max: 1.0
                label: "A"
            }
        }
        hold = <InstrumentSlider> {
            slider = {
                slider: {line_color: (COLOR_ENV)}
                walk: {margin: 0.0}
                min: 0.0
                max: 1.0
                label: "H"
            }
        }
        decay = <InstrumentSlider> {
            slider = {
                slider: {line_color: (COLOR_ENV)}
                min: 0.0
                max: 1.0
                label: "D"
            }
        }
        sustain = <InstrumentSlider> {
            slider = {
                slider: {line_color: (COLOR_ENV)}
                min: 0.0
                max: 1.0
                label: "S"
            }
        }
        release = <InstrumentSlider> {
            slider = {
                slider: {line_color: (COLOR_ENV)}
                min: 0.0
                max: 1.0
                label: "R"
            }
        }
    }
    
    FishHeader = <Solid> {
        bg: {
            fn pixel(self) -> vec4 {
                let sdf = Sdf2d::viewport(self.pos * self.rect_size);
                let edge = 5.0;
                sdf.move_to(1.0 + edge, 1.0);
                sdf.line_to(self.rect_size.x - 2.0, 1.0);
                sdf.line_to(self.rect_size.x - 2.0, self.rect_size.y - 2.0)
                sdf.line_to(1.0, self.rect_size.y - 2.0);
                sdf.line_to(1.0, 1.0 + edge);
                sdf.close_path();
                sdf.fill(self.color);
                return sdf.result
            }
        }
        walk: {width: Fill, height: Fit}
        layout: {padding: {left: (SPACING_CONTROLS), top: (SPACING_CONTROLS), right: (SPACING_CONTROLS), bottom: (SPACING_CONTROLS)}}
        label = <Label> {
            label: {
                text_style: {font_size: (FONT_SIZE_H1), font: {path: d"crate://makepad-widgets/resources/IBMPlexSans-SemiBold.ttf"}},
                color: (COLOR_TEXT_H1)
            }
            text: "replace me!"
        }
    }
    
    
    FishPanel = <Frame> {
        layout: {flow: Down, flow: Down, clip_y: true, clip_x: true}
        walk: {width: Fill, height: Fit}
        label = <FishHeader> {label = {text: "ReplaceMe", walk: {margin: {top: 0, right: (SPACING_CONTROLS), bottom: 0, left: (SPACING_CONTROLS)}}}}
        body = <Box> {
            layout: {flow: Down, padding: {top: (SPACING_CONTROLS), left: (SPACING_CONTROLS), right: (SPACING_CONTROLS), bottom: (SPACING_CONTROLS)}}
            walk: {width: Fill, height: Fit, margin: {top: -3, left: 0.25}}
            bg: {
                color: #FFFFFF00
                fn pixel(self) -> vec4 {
                    let sdf = Sdf2d::viewport(self.pos * self.rect_size);
                    let edge = 8.0;
                    sdf.move_to(1.0, 1.0);
                    sdf.line_to(self.rect_size.x - 2.0, 1.0);
                    sdf.line_to(self.rect_size.x - 2.0, self.rect_size.y - edge)
                    sdf.line_to(self.rect_size.x - edge, self.rect_size.y - 2.0)
                    sdf.line_to(1.0, self.rect_size.y - 2.0);
                    sdf.close_path();
                    sdf.fill_keep(mix(#xFFFFFF40, #xFFFFFF10, pow(self.pos.y, 0.20)));
                    sdf.stroke(self.color, 1.0)
                    return sdf.result
                }
            }
        }
    }
    
    TouchPanel = <FishPanel> {
        label = {bg: {color: (COLOR_TOUCH)}, label = {text: "Touch"}}
        body = {
            <Frame> {
                layout: {flow: Right}
                walk: {width: Fill, height: Fit}
                scale = <InstrumentBipolarSlider> {
                    slider = {
                        slider: {line_color: (COLOR_TOUCH)}
                        min: -1.0
                        max: 1.0
                        label: "Scale"
                    }
                }
                curve = <InstrumentSlider> {
                    slider = {
                        slider: {line_color: (COLOR_TOUCH)}
                        min: 0.0
                        max: 1.0
                        label: "Curvature"
                    }
                }
            }
            twocol = <Frame> {
                layout: {flow: Right}
                walk: {width: Fill, height: Fit}
                offset = <InstrumentBipolarSlider> {
                    slider = {
                        slider: {line_color: (COLOR_TOUCH)}
                        min: -1.0
                        max: 1.0
                        label: "Offset"
                    }
                }
                touchamount = <InstrumentBipolarSlider> {
                    slider = {
                        slider: {line_color: (COLOR_TOUCH)}
                        min: -1.0
                        max: 1.0
                        label: "Touch -> Cutoff"
                    }
                }
            }
        }
    }
    
    SequencerPanel = <FishPanel> {
        label = {bg: {color: (COLOR_MIX)}, label = {text: "Sequencer"}}
        walk: {width: Fill, height: Fill}
        body = {
            walk: {width: Fill, height: Fill}
            <Frame> {
                walk: {height: Fit}
                layout: {flow: Right}
                
                playpause = <InstrumentCheckbox> {
                    walk: {width: Fit, height: Fit, margin: 5}
                    layout: {align: {x: 0.0, y: 0.5}}
                    checkbox = {
                        walk: {width: 20, height: 20, margin: 5}
                        label: ""
                        check_box: {
                            fn pixel(self) -> vec4 {
                                let sdf = Sdf2d::viewport(self.pos * self.rect_size)
                                let left = 3;
                                let sz = 20.0;
                                let c = vec2(left + sz, self.rect_size.y);
                                sdf.move_to(0.0, 0.0);
                                sdf.line_to(c.x * 0.75, c.y * 0.5);
                                sdf.line_to(0.0, c.y);
                                sdf.close_path();
                                sdf.fill_keep(
                                    mix(
                                        mix((COLOR_TEXT_H2) * 0.75, (COLOR_TEXT_H2), self.hover),
                                        mix(
                                            mix(#xFFFDDDFF, #xFFFFFF08, pow(length((self.pos - vec2(0.5, 0.5)) * 1.2), 1.25)),
                                            mix(#xFFFDDDFF, #xFFFFFF08, pow(length((self.pos - vec2(0.5, 0.5)) * 1.2), 1.25)),
                                            self.hover
                                        ),
                                        self.selected
                                    )
                                )
                                sdf.stroke_keep(
                                    mix(
                                        mix(#xFFFFFF66, #xFFFFFF10, pow(self.pos.y, 0.5)),
                                        #xFFFFFF80,
                                        self.selected
                                    ),
                                    1.
                                )
                                return sdf.result
                            }
                        }
                    }
                }
                
                speed = <InstrumentSlider> {
                    walk: {width: 200}
                    slider = {
                        slider: {line_color: (COLOR_MIX)}
                        min: 0.0
                        max: 240.0
                        label: "BPM"
                    }
                }
                
                rootnote = <InstrumentDropdown> {
                    walk: {height: Fill}
                    layout: {align: {x: 0.0, y: 0.5}}
                    dropdown = {
                        layout: {align: {x: 0.0, y: 0.0}}
                        walk: {width: Fill, height: Fit, margin: {top: (SPACING_CONTROLS), right: (SPACING_CONTROLS), bottom: (SPACING_CONTROLS), left: 0.0}}
                        labels: ["A", "A#", "B", "C", "C#", "D", "D#", "E", "F", "F#", "G", "G#"]
                        values: [A, Asharp, B, C, Csharp, D, Dsharp, E, F, Fsharp, G, Gsharp]
                    }
                }
                
                scaletype = <InstrumentDropdown> {
                    walk: {height: Fill}
                    layout: {align: {x: 0.0, y: 0.5}}
                    dropdown = {
                        layout: {align: {x: 0.0, y: 0.0}}
                        walk: {width: Fill, height: Fit, margin: {top: (SPACING_CONTROLS), right: (SPACING_CONTROLS), bottom: (SPACING_CONTROLS), left: 0.0}}
                        labels: ["Minor", "Major", "Dorian", "Pentatonic"]
                        values: [Minor, Major, Dorian, Pentatonic]
                    }
                }
                
                arp = <InstrumentCheckbox> {
                    walk: {width: Fit, height: Fill, margin: 5}
                    layout: {align: {x: 0.0, y: 0.5}}
                    checkbox = {
                        label: "Arp"
                    }
                }
                
                <Frame> {
                    walk: {width: Fit, height: Fill}
                    layout: {align: {x: 0.0, y: 0.5}}
                    clear_grid = <FishButton> {
                        text: "Clear Grid"
                        walk: {width: Fit, height: Fit, margin: 5}
                    }
                    grid_up = <FishButton> {
                        text: "Up"
                        walk: {width: Fit, height: Fit, margin: 5}
                    }
                    grid_down = <FishButton> {
                        text: "Down"
                        walk: {width: Fit, height: Fit, margin: 5}
                    }
                }
            }
            
            sequencer = <Sequencer> {
                walk: {width: Fill, height: Fill}
            }
        }
    }
    
    
    MixerPanel = <FishPanel> {
        label = {bg: {color: (COLOR_MIX)}, label = {text: "Mixer"}}
        body = {
            balance = <InstrumentBipolarSlider> {
                slider = {
                    slider: {line_color: (COLOR_MIX)}
                    min: 0.0
                    max: 1.0
                    label: "Oscillator 1/2 Balance"
                }
            }
            twocol = <Frame> {
                layout: {flow: Right}
                walk: {width: Fill, height: Fit}
                noise = <InstrumentSlider> {
                    slider = {
                        slider: {line_color: (COLOR_MIX)}
                        min: 0.0
                        max: 1.0
                        label: "Noise"
                    }
                }
                sub = <InstrumentSlider> {
                    slider = {
                        slider: {line_color: (COLOR_MIX)}
                        min: 0.0
                        max: 1.0
                        label: "Sub"
                    }
                }
                porta = <InstrumentSlider> {
                    slider = {
                        slider: {line_color: (COLOR_MIX)}
                        min: 0.0
                        max: 1.0
                        label: "Portamento"
                    }
                }
            }
        }
    }
    CrushFXPanel = <FishPanel> {
        label = {bg: {color: (COLOR_FX)}, label = {text: "Bitcrush",}}
        body = {
            layout: {flow: Right}
            walk: {width: Fill, height: Fit}
            
            crushenable = <InstrumentCheckbox> {
                walk: {width: Fit, height: Fill, margin: 5}
                layout: {align: {x: 0.0, y: 0.5}}
                checkbox = {
                    label: "On"
                }
            }
            
            crushamount = <InstrumentSlider> {
                slider = {
                    slider: {line_color: (COLOR_FX)}
                    min: 0.0
                    max: 1.0
                    label: "Amount"
                    
                }
            }
        }
    }
    DelayFXPanel = <FishPanel> {
        label = {bg: {color: (COLOR_FX)}, label = {text: "Delay",}}
        body = {
            layout: {flow: Right}
            walk: {width: Fill, height: Fit}
            delaysend = <InstrumentSlider> {
                slider = {
                    slider: {line_color: (COLOR_FX)}
                    min: 0.0
                    max: 1.0
                    label: "Delay Send"
                }
            }
            delayfeedback = <InstrumentSlider> {
                slider = {
                    slider: {line_color: (COLOR_FX)}
                    min: 0.0
                    max: 1.0
                    label: "Delay Feedback"
                    
                }
            }
            delaydifference = <InstrumentSlider> {
                slider = {
                    slider: {line_color: (COLOR_FX)}
                    min: 0.0
                    max: 1.0
                    label: "Delay Stereo"
                }
            }
            delaycross = <InstrumentSlider> {
                slider = {
                    slider: {line_color: (COLOR_FX)}
                    min: 0.0
                    max: 1.0
                    label: "Delay Cross"
                }
            }
        }
    }
    
    ChorusFXPanel = <FishPanel> {
        label = {bg: {color: (COLOR_FX)}, label = {text: "Chorus",}}
        body = {
            layout: {flow: Right}
            walk: {width: Fill, height: Fit}
            chorusmix = <InstrumentSlider> {
                slider = {
                    slider: {line_color: (COLOR_FX)}
                    min: 0.0
                    max: 1.0
                    label: "Mix"
                }
            }
            chorusdelay = <InstrumentSlider> {
                slider = {
                    slider: {line_color: (COLOR_FX)}
                    min: 0.0
                    max: 1.0
                    label: "Pre"
                }
            }
            chorusmod = <InstrumentSlider> {
                slider = {
                    slider: {line_color: (COLOR_FX)}
                    min: 0.0
                    max: 1.0
                    label: "Depth"
                }
            }
            chorusrate = <InstrumentSlider> {
                slider = {
                    slider: {line_color: (COLOR_FX)}
                    min: 0.0
                    max: 1.0
                    label: "Rate"
                    
                }
            }
            chorusphase = <InstrumentSlider> {
                slider = {
                    slider: {line_color: (COLOR_FX)}
                    min: 0.0
                    max: 1.0
                    label: "Phasing"
                }
            }
            
            chorusfeedback = <InstrumentBipolarSlider> {
                slider = {
                    slider: {line_color: (COLOR_FX)}
                    min: -1
                    max: 1
                    label: "Feedback"
                }
            }
        }
    }
    
    LFOPanel = <FishPanel> {
        label = {bg: {color: (COLOR_LFO)}, label = {text: "LFO"}}
        body = {
            layout: {flow: Down}
            walk: {width: Fill, height: Fit}
            rate = <InstrumentSlider> {
                slider = {
                    slider: {line_color: (COLOR_LFO)}
                    min: 0.0
                    max: 1.0
                    label: "Rate"
                }
            }
            lfoamount = <InstrumentBipolarSlider> {
                slider = {
                    slider: {line_color: (COLOR_LFO)}
                    min: -1.0
                    max: 1.0
                    label: "LFO -> Cutoff"
                }
            }
            sync = <InstrumentCheckbox> {
                walk: {height: Fit, margin: 3.0}
                layout: {flow: Down, spacing: 0.0, align: {x: 0.0, y: 1.0}}
                checkbox = {
                    label: "Key sync"
                }
            }
        }
    }
    
    VolumeEnvelopePanel = <FishPanel> {
        label = {bg: {color: (COLOR_ENV)}, label = {text: "Volume Env"}}
        body = {
            layout: {flow: Down}
            walk: {width: Fill, height: Fill}
            vol_env = <EnvelopePanel> {
                layout: {flow: Down}
                walk: {width: Fill, height: Fill}
            }
        }
    }
    
    ModEnvelopePanel = <FishPanel> {
        label = {bg: {color: (COLOR_ENV)}, label = {text: "Modulation Env"}}
        body = {
            layout: {flow: Down}
            walk: {width: Fill, height: Fill}
            mod_env = <EnvelopePanel> {
                layout: {flow: Down}
                walk: {width: Fill, height: Fit}
            }
            modamount = <InstrumentBipolarSlider> {
                slider = {
                    slider: {line_color: (COLOR_ENV)}
                    min: -1.0
                    max: 1.0
                    label: "Mod -> Cutoff"
                }
            }
        }
    }
    
    FilterPanel = <FishPanel> {
        label = {bg: {color: (COLOR_FILTER)}, label = {text: "Filter"}}
        body = {
            layout: {flow: Down}
            walk: {width: Fill, height: Fill}
            filter_type = <InstrumentDropdown> {
                walk: {margin: {top: (SPACING_CONTROLS), right: (SPACING_CONTROLS), bottom: (SPACING_CONTROLS), left: 0.0}}
                dropdown = {
                    labels: ["LowPass", "HighPass", "BandPass", "BandReject"]
                    values: [LowPass, HighPass, BandPass, BandReject]
                }
            }
            
            cutoff = <InstrumentSlider> {
                slider = {
                    slider: {line_color: (COLOR_FILTER)}
                    min: 0.0
                    max: 1.0
                    label: "Cutoff"
                }
            }
            
            resonance = <InstrumentSlider> {
                slider = {
                    slider: {line_color: (COLOR_FILTER)}
                    min: 0.0
                    max: 1.0
                    label: "Resonance"
                }
            }
        }
    }
    
    OscPanel = <FishPanel> {
        label = {bg: {color: (COLOR_OSC)}, label = {text: "Oscillator ?"}}
        body = {
            type = <InstrumentDropdown> {
                layout: {flow: Down}
                walk: {margin: {top: (SPACING_CONTROLS), right: (SPACING_CONTROLS), bottom: (SPACING_CONTROLS), left: 0.0}}
                dropdown = {
                    values: [DPWSawPulse, BlampTri, Pure, SuperSaw, HyperSaw, HarmonicSeries]
                    labels: ["Saw", "Triangle", "Sine", "Super Saw", "Hyper Saw", "Harmonic"]
                }
                supersaw = <Frame> {
                    layout: {flow: Right}
                    walk: {width: Fill, height: Fit}
                    spread = <InstrumentSlider> {
                        slider = {
                            slider: {line_color: (COLOR_OSC)}
                            min: 0.0
                            max: 1.0
                            label: "Spread"
                        }
                    }
                    diffuse = <InstrumentSlider> {
                        slider = {
                            slider: {line_color: (COLOR_OSC)}
                            min: 0.0
                            max: 1.0
                            label: "Diffuse"
                        }
                    }
                }

                hypersaw = <Frame> {
                    layout: {flow: Right}
                    walk: {width: Fill, height: Fit}
                    spread = <InstrumentSlider> {
                        slider = {
                            slider: {line_color: (COLOR_OSC)}
                            min: 0.0
                            max: 1.0
                            label: "Spread"
                        }
                    }
                    diffuse = <InstrumentSlider> {
                        slider = {
                            slider: {line_color: (COLOR_OSC)}
                            min: 0.0
                            max: 1.0
                            label: "Diffuse"
                        }
                    }
                }

                harmonic = <Frame> {
                    layout: {flow: Right}
                    walk: {width: Fill, height: Fit}
                    harmonic = <InstrumentSlider> {
                        slider = {
                            slider: {line_color: (COLOR_OSC)}
                            min: 0
                            max: 1.0
                            label: "Shift"
                        }
                    }
                    harmonicenv = <InstrumentBipolarSlider> {
                        slider = {
                            slider: {line_color: (COLOR_OSC)}
                            min: -1.0
                            max: 1.0
                            label: "Env mod"
                        }
                    }
                    harmoniclfo = <InstrumentBipolarSlider> {
                        slider = {
                            slider: {line_color: (COLOR_OSC)}
                            min: -1.0
                            max: 1.0
                            label: "LFO mod"
                        }
                    }
                }
                
            }
            
            twocol = <Frame> {
                layout: {flow: Right}
                walk: {width: Fill, height: Fit}
                transpose = <InstrumentBipolarSlider> {
                    slider = {
                        slider: {line_color: (COLOR_OSC)}
                        min: -24.0
                        max: 24.0
                        label: "Transpose"
                    }
                }
                
                detune = <InstrumentBipolarSlider> {
                    slider = {
                        slider: {line_color: (COLOR_OSC)}
                        min: -1.0
                        max: 1.0
                        label: "Detune"
                    }
                }
            }
            
        }
    }
    
    App = {{App}} {
        window: {window: {inner_size: vec2(1280, 1000)}, pass: {clear_color: #3}}
        
        audio_graph: {
            root: <Mixer> {
                c1 = <Instrument> {
                    /*  AudioUnitInstrument {
                        plugin: "Kontakt"
                    }*/
                    <IronFish> {
                    }
                    //key_range: {start: 34, end: 47 shift: 30}
                    /*
                    AudioUnitInstrument {
                        plugin: "Kontakt"
                    }*/
                }
            }
        }
        
        ui: {
            design_mode: false,
            bg: {color: #f00},
            walk: {width: Fill, height: Fill}
            layout: {
                padding: 0
                align: {x: 0.0, y: 0.0}
                spacing: 0.,
                flow: Down
            },
            <Frame> {
                <Frame> {
                    walk: {width: Fill, height: Fit, margin: {bottom: 5, left: 80, top: 10}}
                    bg: {color: #f00}
                    layout: {flow: Down, spacing: 8.0, align: {x: 1.0, y: 1.0}}
                    <Frame> {
                        walk: {width: Fill, height: Fit}
                        layout: {flow: Right, spacing: 2.0}
                        /*
                        save1 = <FishButton> {text: "1"}
                        save2 = <FishButton> {text: "2"}
                        save3 = <FishButton> {text: "3"}
                        save4 = <FishButton> {text: "4"}
                        save5 = <FishButton> {text: "5"}
                        save6 = <FishButton> {text: "6"}
                        save7 = <FishButton> {text: "7"}
                        save8 = <FishButton> {text: "8"}*/
                        panic = <FishButton> {text: "Panic", walk: {width: Fit}}
                    }
                }
                
                layout: {flow: Right, spacing: 0.0, padding: {bottom: -50}, align: {x: 1.0, y: 0.0}}
                walk: {margin: {left: 0, right: 5}, width: Fill, height: Fit}
                <Image> {
                    image: d"crate://self/resources/tinrs.png",
                    walk: {width: (1000 * 0.25), height: (175 * 0.25)}
                }
            }
            <GradientY> {
                walk: {width: Fill, height: 150, margin: {top: 0, right: 0, bottom: 0, left: 0}}
                bg: {color: #100A, color2: #0034}
                display_audio = <DisplayAudio> {
                    walk: {height: Fill, width: Fill}
                }
            }
            
            piano = <Piano> {
                walk: {width: Fill, height: Fit, margin: 0.0}
            }
            
            <GradientY> {
                walk: {width: Fill, height: 15, margin: {top: 0, left: 0}}
                bg: {color: #131820FF, color2: #13182000}
            }
            
            <Frame> {
                walk: {
                    width: Fill,
                    height: Fill
                    margin: {top: (SPACING_PANELS), right: (SPACING_PANELS * 1.5), bottom: (SPACING_PANELS), left: (SPACING_PANELS * 1.5)}
                }
                layout: {flow: Right, spacing: (SPACING_PANELS)}
                <Frame> {
                    layout: {flow: Down, spacing: (SPACING_PANELS)}
                    walk: {height: Fill, width: Fill}
                    <Frame> {
                        walk: {height: Fit, width: Fill}
                        layout: {flow: Right, spacing: (SPACING_PANELS)}
                        osc1 = <OscPanel> {
                            label = {label = {text: "Oscillator 1"}}
                        }
                        osc2 = <OscPanel> {
                            label = {label = {text: "Oscillator 2"}}
                        }
                    }
                    <Frame> {
                        walk: {height: Fit, width: Fill}
                        layout: {flow: Right, spacing: (SPACING_PANELS)}
                        <MixerPanel> {walk: {width: Fill, height: Fit}}
                        touch = <TouchPanel> {}
                    }
                    <Frame> {
                        layout: {flow: Right, spacing: (SPACING_PANELS)}
                        walk: {height: Fill, width: Fill}
                        <ModEnvelopePanel> {
                            layout: {flow: Down, clip_y: true}
                            walk: {width: Fill, height: Fill}
                        }
                        <VolumeEnvelopePanel> {
                            layout: {flow: Down}
                            walk: {width: Fill, height: Fill}
                        }
                        <Frame> {
                            walk: {height: Fill, width: Fill}
                            layout: {flow: Down, spacing: (SPACING_PANELS)}
                            <LFOPanel> {
                                walk: {width: Fill, height: Fit}
                            }
                            <FilterPanel> {
                                layout: {flow: Down}
                                walk: {width: Fill, height: Fill}
                            }
                        }
                    }
                }
                effects = <Frame> {
                    layout: {flow: Down, spacing: (SPACING_PANELS)}
<<<<<<< HEAD
                    walk: {height: Fill, width: 300}
                    <Frame> {
                        layout: {flow: Right, spacing: (SPACING_PANELS)}
                        walk: {height: Fit, width: Fit}
                        tab1 = <RadioButton> {label: "Chrush", state:{selected={default:on}}}
                        tab2 = <RadioButton> {label: "Chorus"}
                        tab3 = <RadioButton> {label: "Delay"}
                        tab4 = <RadioButton> {label: "Sequencer"}
                    }
                    tab1_frame = <CrushFXPanel> {visible:true}
                    tab2_frame = <ChorusFXPanel> {visible:false}
                    tab3_frame = <DelayFXPanel> {visible:false}
                    tab4_frame = <SequencerPanel> {visible:false}
=======
                    <CrushFXPanel> {}
                    <ChorusFXPanel> {}
                    <DelayFXPanel> {}
                    <SequencerPanel> {}
>>>>>>> e109d72e
                }
            }
            
        }
    }
}
main_app!(App);

#[derive(Live)]
pub struct App {
    ui: FrameRef,
    audio_graph: AudioGraph,
    window: BareWindow,
    
}

impl LiveHook for App {
    fn before_apply(&mut self, _cx: &mut Cx, _apply_from: ApplyFrom, _index: usize, _nodes: &[LiveNode]) -> Option<usize> {
        //_nodes.debug_print(0,100);
        None
    }
}

impl App {
    pub fn live_design(cx: &mut Cx) {
        makepad_widgets::live_design(cx);
        makepad_media::live_design(cx);
        crate::display_audio::live_design(cx);
        crate::ironfish::live_design(cx);
        crate::piano::live_design(cx);
        crate::sequencer::live_design(cx);
    }
    
    pub fn data_bind(&mut self, cx: &mut Cx, db: &mut DataBinding, actions: &WidgetActions) {
        let mut db = db.borrow_cx(cx, &self.ui, actions);
        // touch
        data_to_widget!(db, touch.scale => touch.scale.slider);
        data_to_widget!(db, touch.scale => touch.scale.slider);
        data_to_widget!(db, touch.curve => touch.curve.slider);
        data_to_widget!(db, touch.offset => touch.offset.slider);
        data_to_widget!(db, filter1.touch_amount => touch.touchamount.slider);
        
        // sequencer
        data_to_widget!(db, sequencer.playing => playpause.checkbox);
        data_to_widget!(db, sequencer.bpm => speed.slider);
        data_to_widget!(db, sequencer.rootnote => rootnote.dropdown);
        data_to_widget!(db, sequencer.scale => scaletype.dropdown);
        data_to_widget!(db, arp.enabled => arp.checkbox);
        
        // Mixer panel
        data_to_widget!(db, osc_balance => balance.slider);
        data_to_widget!(db, noise => noise.slider);
        data_to_widget!(db, sub_osc => sub.slider);
        data_to_widget!(db, portamento => porta.slider);
        
        // DelayFX Panel
        data_to_widget!(db, delay.delaysend => delaysend.slider);
        data_to_widget!(db, delay.delayfeedback => delayfeedback.slider);
        
        data_to_widget!(db, bitcrush.enable => crushenable.checkbox);
        data_to_widget!(db, bitcrush.amount => crushamount.slider);
        
        data_to_widget!(db, delay.difference => delaydifference.slider);
        data_to_widget!(db, delay.cross => delaycross.slider);
        
        // Chorus panel
        data_to_widget!(db, chorus.mix => chorusmix.slider);
        data_to_widget!(db, chorus.mindelay => chorusdelay.slider);
        data_to_widget!(db, chorus.moddepth => chorusmod.slider);
        data_to_widget!(db, chorus.rate => chorusrate.slider);
        data_to_widget!(db, chorus.phasediff => chorusphase.slider);
        data_to_widget!(db, chorus.feedback => chorusfeedback.slider);
        
        //LFO Panel
        data_to_widget!(db, lfo.rate => rate.slider);
        data_to_widget!(db, filter1.lfo_amount => lfoamount.slider);
        data_to_widget!(db, lfo.synconkey => sync.checkbox);
        
        //Volume Envelope
        data_to_widget!(db, volume_envelope.a => vol_env.attack.slider);
        data_to_widget!(db, volume_envelope.h => vol_env.hold.slider);
        data_to_widget!(db, volume_envelope.d => vol_env.decay.slider);
        data_to_widget!(db, volume_envelope.s => vol_env.sustain.slider);
        data_to_widget!(db, volume_envelope.r => vol_env.release.slider);
        
        //Mod Envelope
        data_to_widget!(db, mod_envelope.a => mod_env.attack.slider);
        data_to_widget!(db, mod_envelope.h => mod_env.hold.slider);
        data_to_widget!(db, mod_envelope.d => mod_env.decay.slider);
        data_to_widget!(db, mod_envelope.s => mod_env.sustain.slider);
        data_to_widget!(db, mod_envelope.r => mod_env.release.slider);
        data_to_widget!(db, filter1.envelope_amount => modamount.slider);
        
        // Filter panel
        data_to_widget!(db, filter1.filter_type => filter_type.dropdown);
        data_to_widget!(db, filter1.cutoff => cutoff.slider);
        data_to_widget!(db, filter1.resonance => resonance.slider);
        
        // Osc1 panel
        data_to_widget!(db, supersaw1.spread => osc1.supersaw.spread.slider);
        data_to_widget!(db, supersaw1.diffuse => osc1.supersaw.diffuse.slider);
        data_to_widget!(db, supersaw1.spread => osc1.hypersaw.spread.slider);
        data_to_widget!(db, supersaw1.diffuse => osc1.hypersaw.diffuse.slider);
        
        data_to_widget!(db, osc1.osc_type => osc1.type.dropdown);
        data_to_widget!(db, osc1.transpose => osc1.transpose.slider);
        data_to_widget!(db, osc1.detune => osc1.detune.slider);
        data_to_widget!(db, osc1.harmonic => osc1.harmonic.slider);
        data_to_widget!(db, osc1.harmonicenv => osc1.harmonicenv.slider);
        data_to_widget!(db, osc1.harmoniclfo => osc1.harmoniclfo.slider);
        
        // Osc2 panel
        data_to_widget!(db, osc2.osc_type => osc2.type.dropdown);
        data_to_widget!(db, osc2.transpose => osc2.transpose.slider);
        data_to_widget!(db, osc2.detune => osc2.detune.slider);
        data_to_widget!(db, osc2.harmonic => osc2.harmonic.slider);
        data_to_widget!(db, osc2.harmonicenv => osc2.harmonicenv.slider);
        data_to_widget!(db, osc2.harmoniclfo => osc2.harmoniclfo.slider);
        
        data_to_widget!(db, supersaw1.spread => osc2.supersaw.spread.slider);
        data_to_widget!(db, supersaw1.diffuse => osc2.supersaw.diffuse.slider);
        
        data_to_widget!(db, supersaw2.spread => osc2.hypersaw.spread.slider);
        data_to_widget!(db, supersaw2.diffuse => osc2.hypersaw.diffuse.slider);
        
        // sequencer
        data_to_widget!(db, sequencer.steps => sequencer);
        
        data_to_apply!(db, osc1.osc_type => osc1.supersaw, visible => | v | v == id!(SuperSaw).to_enum());
        data_to_apply!(db, osc2.osc_type => osc2.supersaw, visible => | v | v == id!(SuperSaw).to_enum());
        data_to_apply!(db, osc1.osc_type => osc1.hypersaw, visible => | v | v == id!(HyperSaw).to_enum());
        data_to_apply!(db, osc2.osc_type => osc2.hypersaw, visible => | v | v == id!(HyperSaw).to_enum());
        data_to_apply!(db, osc1.osc_type => osc1.harmonic, visible => | v | v == id!(HarmonicSeries).to_enum());
        data_to_apply!(db, osc2.osc_type => osc2.harmonic, visible => | v | v == id!(HarmonicSeries).to_enum());
        
        data_to_apply!(db, mod_envelope.a => mod_env.display, bg.attack => | v | v);
        data_to_apply!(db, mod_envelope.h => mod_env.display, bg.hold => | v | v);
        data_to_apply!(db, mod_envelope.d => mod_env.display, bg.decay => | v | v);
        data_to_apply!(db, mod_envelope.s => mod_env.display, bg.sustain => | v | v);
        data_to_apply!(db, mod_envelope.r => mod_env.display, bg.release => | v | v);
        data_to_apply!(db, volume_envelope.a => vol_env.display, bg.attack => | v | v);
        data_to_apply!(db, volume_envelope.h => vol_env.display, bg.hold => | v | v);
        data_to_apply!(db, volume_envelope.d => vol_env.display, bg.decay => | v | v);
        data_to_apply!(db, volume_envelope.s => vol_env.display, bg.sustain => | v | v);
        data_to_apply!(db, volume_envelope.r => vol_env.display, bg.release => | v | v);
    }
    
    pub fn handle_event(&mut self, cx: &mut Cx, event: &Event) {
        
        if let Event::Draw(event) = event {
            return self.draw(&mut Cx2d::new(cx, event));
        }
        
        self.window.handle_event(cx, event);
        
        let ui = self.ui.clone();
        let mut db = DataBinding::new();
        
        cx.handle_midi_inputs(event);
        
        let actions = ui.handle_event(cx, event);
        
        if let Event::Construct = event {
            cx.start_midi_input();
            let ironfish = self.audio_graph.by_type::<IronFish>().unwrap();
            db.to_widgets(ironfish.settings.live_read());
            // ui.bind_read(&ironfish.settings.live_read());
            ui.get_piano(id!(piano)).set_key_focus(cx);
        }
        
        ui.get_radio_group(&[
            id!(effects.tab1),
            id!(effects.tab2),
            id!(effects.tab3),
            id!(effects.tab4)
        ]).selected_to_visible(cx, &ui, &actions, &[
            id!(effects.tab1_frame),
            id!(effects.tab2_frame),
            id!(effects.tab3_frame),
            id!(effects.tab4_frame),
        ]);
        
        let display_audio = ui.get_display_audio(id!(display_audio));
        
        let mut buffers = 0;
        self.audio_graph.handle_event_fn(cx, event, &mut | cx, action | {
            match action {
                AudioGraphAction::DisplayAudio {buffer, voice, active} => {
                    display_audio.process_buffer(cx, active, voice, buffer);
                    buffers += 1;
                }
                AudioGraphAction::VoiceOff {voice} => {
                    display_audio.voice_off(cx, voice);
                }
            };
        });
        
        let piano = ui.get_piano(id!(piano));
        
        for inp in cx.handle_midi_received(event) {
            self.audio_graph.send_midi_data(inp.data);
            if let Some(note) = inp.data.decode().on_note() {
                piano.set_note(cx, note.is_on, note.note_number)
            }
        }
        
        for note in piano.notes_played(&actions) {
            self.audio_graph.send_midi_data(MidiNote {
                channel: 0,
                is_on: note.is_on,
                note_number: note.note_number,
                velocity: note.velocity
            }.into());
        }
        
        if ui.get_button(id!(panic)).clicked(&actions) {
            self.audio_graph.all_notes_off();
        }
        
        let sequencer = ui.get_sequencer(id!(sequencer));
        // lets fetch and update the tick.
        
        
        if ui.get_button(id!(clear_grid)).clicked(&actions) {
            sequencer.clear_grid(cx, &mut db);
        }
        
        if ui.get_button(id!(grid_down)).clicked(&actions) {
            sequencer.grid_down(cx, &mut db);
        }
        
        if ui.get_button(id!(grid_up)).clicked(&actions) {
            sequencer.grid_up(cx, &mut db);
        }
        
        self.data_bind(cx, &mut db, &actions);
        
        if let Some(nodes) = db.from_widgets() {
            let ironfish = self.audio_graph.by_type::<IronFish>().unwrap();
            ironfish.settings.apply_over(cx, &nodes);
        }
    }
    /*
    pub fn preset(&mut self, cx: &mut Cx, index: usize, save: bool) {
        let ironfish = self.audio_graph.by_type::<IronFish>().unwrap();
        let file_name = format!("preset_{}.txt", index);
        if save {
            let nodes = ironfish.settings.live_read();
            let data = nodes.to_cbor(0).unwrap();
            let data = makepad_miniz::compress_to_vec(&data, 10);
            let data = makepad_base64::base64_encode(&data, &makepad_base64::BASE64_URL_SAFE);
            log!("Saving preset {}", file_name);
            let mut file = File::create(&file_name).unwrap();
            file.write_all(&data).unwrap();
        }
        else if let Ok(mut file) = File::open(&file_name) {
            log!("Loading preset {}", file_name);
            let mut data = Vec::new();
            file.read_to_end(&mut data).unwrap();
            if let Ok(data) = makepad_base64::base64_decode(&data) {
                if let Ok(data) = makepad_miniz::decompress_to_vec(&data) {
                    let mut nodes = Vec::new();
                    nodes.from_cbor(&data).unwrap();
                    ironfish.settings.apply_over(cx, &nodes);
                    //self.imgui.root_frame().bind_read(cx, &nodes);
                }
                else {
                    log!("Error decompressing preset");
                }
            }
            else {
                log!("Error base64 decoding preset");
            }
        }
    }*/
    
    
    pub fn draw(&mut self, cx: &mut Cx2d) {
        if self.window.begin(cx).not_redrawing() {
            return;
        }
        
        while self.ui.draw(cx).is_not_done() {};
        
        self.window.end(cx);
    }
}<|MERGE_RESOLUTION|>--- conflicted
+++ resolved
@@ -1127,7 +1127,6 @@
                 }
                 effects = <Frame> {
                     layout: {flow: Down, spacing: (SPACING_PANELS)}
-<<<<<<< HEAD
                     walk: {height: Fill, width: 300}
                     <Frame> {
                         layout: {flow: Right, spacing: (SPACING_PANELS)}
@@ -1141,12 +1140,6 @@
                     tab2_frame = <ChorusFXPanel> {visible:false}
                     tab3_frame = <DelayFXPanel> {visible:false}
                     tab4_frame = <SequencerPanel> {visible:false}
-=======
-                    <CrushFXPanel> {}
-                    <ChorusFXPanel> {}
-                    <DelayFXPanel> {}
-                    <SequencerPanel> {}
->>>>>>> e109d72e
                 }
             }
             
