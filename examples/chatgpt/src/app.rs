use crate::makepad_live_id::*;
use makepad_micro_serde::*;
use makepad_widgets::*;
use std::env;

<<<<<<< HEAD
const OPENAI_BASE_URL: &str = "https://api.openai.com/v1";
=======
const OPENAI_BASE_URL_ENV: &str = "OPENAI_BASE_URL";
const OPENAI_API_KEY_ENV: &str = "OPENAI_API_KEY";
const OPENAI_MODEL_ENV: &str = "OPENAI_MODEL";
>>>>>>> 6fa72226

live_design!{
    import makepad_widgets::theme_desktop_dark::*;
    
    App = {{App}} { in ch
        ui: <Window> {body = {
            
            show_bg: true
            
            flow: Down,
            
	    /*
            align: {
                x: 0.5,
                y: 1.0
            },
	    */
	    padding: {
            top: 10
		          left: 100.0,
            },
            
            width: Fill,
            height: Fill
            
            draw_bg: {
                fn pixel(self) -> vec4 {
                    return mix(#3, #1, self.pos.y);
<<<<<<< HEAD
                }
            }
            <ScrollYView>{
                flow: Down
                spacing: 20,
                height: Fill
                
                message_input = <TextInput> {
                    text: "Message"
                    width: 500,
                    height: Fit,
                    draw_bg: {
                        color: #1
                    }
                    
                }
                                    
                send_button = <Button> {
                    icon_walk: {margin: {left: 10}, width: 16, height: Fit}
                    text: "send"
                }
                
                message_label = <Label> {
                    width: 300,
                    height: Fit
                    draw_text: {
                        color: #f
                        text_style:{font_size: 30}
                    },
                    
                    text: r#"Output"#
                }           
=======
                }
            }

            <ScrollXYView> {
                flow: Down,
                spacing: 20,
                align: {
                    x: 0.5,
                    y: 1.0
                },

                width: Fill,
                height: Fill

                message_label = <Label> {
                    width: 350,
                    height: Fit
                    draw_text: {
                        color: #f
                    },
                    text: "hi! how may I assist you today?",
                }
            }
            
            message_input = <TextInput> {
                text: "Hi!",
                empty_message: "Type a message...",
                width: 400,
                height: Fit
                draw_bg: {
                    color: #1
                }
            }
            
            send_button = <Button> {
                icon_walk: {margin: {left: 10}, width: 16, height: Fit}
                text: "send",
                margin: {
                    bottom: 10,
                }
>>>>>>> 6fa72226
            }
        }}
    }
}

app_main!(App);

#[derive(Live, LiveHook)]
pub struct App {
    #[live] ui: WidgetRef,
    #[rust] conversation_history: Vec<Message>,
}

impl LiveRegister for App {
    fn live_register(cx: &mut Cx) {
        crate::makepad_widgets::live_design(cx);
    }
}

impl App {
    fn update_message_label(&mut self, cx: &mut Cx) {
        let label = self.ui.label(id!(message_label));
        let mut conversation_text = String::new();

        for message in &self.conversation_history {
            let role_label = if message.role == "user" { "User:" } else { "Assistant:" };
            conversation_text.push_str(&format!("{}\n{}\n\n", role_label, message.content));
        }

        label.set_text_and_redraw(cx, &conversation_text);
    }

    // This performs an event-based HTTP request: it has no relationship with the response.
    // The response will be received and processed by AppMain's handle_event.
<<<<<<< HEAD
    fn send_message(&self, cx: &mut Cx, message: String) {
        let completion_url = format!("{}/chat/completions", OPENAI_BASE_URL);
=======
    fn send_message(&mut self, cx: &mut Cx, message: String) {
        let openai_base_url = env::var(OPENAI_BASE_URL_ENV).unwrap_or_else(|_| "https://api.openai.com/v1".to_string());
        let openai_api_key = env::var(OPENAI_API_KEY_ENV).unwrap_or_else(|_| "".to_string());
        let openai_model = env::var(OPENAI_MODEL_ENV).unwrap_or_else(|_| "gpt-4o".to_string());
        
        if openai_api_key.is_empty() {
            eprintln!("Error: The OPENAI_API_KEY environment variable is not set.");
            std::process::exit(1);
        }

        // Add the user message to the conversation history
        self.conversation_history.push(Message {
            content: message.clone(),
            role: "user".to_string()
        });

        // Update the gui 
        self.update_message_label(cx);

        // Send the request 
        let completion_url = format!("{}/chat/completions", openai_base_url);
>>>>>>> 6fa72226
        let request_id = live_id!(SendChatMessage);
        let mut request = HttpRequest::new(completion_url, HttpMethod::POST);
        request.set_is_streaming();
        let ai_key = std::fs::read_to_string("OPENAI_KEY").unwrap_or("".to_string());
        println!("{}", ai_key);
        request.set_header("Content-Type".to_string(), "application/json".to_string());
<<<<<<< HEAD
        request.set_header("Authorization".to_string(), format!("Bearer {ai_key}"));
        
        request.set_json_body(ChatPrompt {
            messages: vec![ChatMessage {content: Some(message), role: Some("user".to_string()), refusal: Some(JsonValue::Null)}],
            model: "gpt-4o".to_string(),
            max_tokens: 1000,
            stream: true,
=======
        if !openai_api_key.is_empty() {
            request.set_header("Authorization".to_string(), format!("Bearer {}", openai_api_key));
        }
        
        request.set_json_body(ChatPrompt {
            messages: self.conversation_history.clone(),
            model: openai_model,
            max_tokens: 1000
>>>>>>> 6fa72226
        });
        self.ui.label(id!(message_label)).set_text_and_redraw(cx, "Answering:..\n");
        cx.http_request(request_id, request);
    }
}

impl MatchEvent for App {
    fn handle_actions(&mut self, cx: &mut Cx, actions: &Actions) {
        let text_input = self.ui.text_input(id!(message_input));
        let send_button = self.ui.button(id!(send_button));

<<<<<<< HEAD
    fn handle_actions(&mut self, cx: &mut Cx, actions:&Actions){
        if self.ui.button(id!(send_button)).clicked(&actions) || 
           self.ui.text_input(id!(message_input)).returned(&actions).is_some()
        {
            let user_prompt = self.ui.text_input(id!(message_input)).text();
            self.send_message(cx, user_prompt);
=======
        if send_button.clicked(&actions) || text_input.returned(&actions).is_some() {
            self.send_message(cx, text_input.text());
            text_input.set_text_and_redraw(cx, "");
            text_input.set_cursor(0, 0);
>>>>>>> 6fa72226
        }
    }

    fn handle_network_responses(&mut self, cx: &mut Cx, responses:&NetworkResponsesEvent ){
       let label = self.ui.label(id!(message_label));
       for event in responses{
           match &event.response {
               NetworkResponse::HttpStreamResponse(response)=>{
                   let data = response.get_string_body().unwrap();
                   for data in data.split("\n\n"){
                        if let Some(data) = data.strip_prefix("data: "){
                            if data != "[DONE]"{
                                match ChatResponse::deserialize_json(data){
                                    Ok(chat_response)=>{
                                        if let Some(content) = &chat_response.choices[0].delta.as_ref().unwrap().content{
                                            let msg = format!("{}{}", label.text(), content);
                                            label.set_text_and_redraw(cx, &msg);
                                        }
                                    }
                                    Err(e)=>{
                                        println!("JSon parse error {:?} {}", e, data);
                                    }
                                }
                            }
                        }
                    }
               }
               NetworkResponse::HttpStreamComplete=>{
                   println!("Stream complete");
               }
               NetworkResponse::HttpResponse(response) => {
<<<<<<< HEAD
                   
=======
>>>>>>> 6fa72226
                   match event.request_id {
                       live_id!(SendChatMessage) => {
                           let label = self.ui.label(id!(message_label));
                           if response.status_code == 200 {
                               let chat_response = response.get_json_body::<ChatResponse>().unwrap();
<<<<<<< HEAD
                               label.set_text_and_redraw(cx, &chat_response.choices[0].message.as_ref().unwrap().content.as_ref().unwrap());
=======
                               let assistant_message = chat_response.choices[0].message.content.clone();
                               
                               self.conversation_history.push(Message {
                                   content: assistant_message,
                                   role: "assistant".to_string()
                               });
                               
                               self.update_message_label(cx);
>>>>>>> 6fa72226
                           } else {
                               label.set_text_and_redraw(cx, "Failed to connect with OpenAI");
                           }
                       },
                       _ => (),
                   }
               }
               NetworkResponse::HttpRequestError(error) => {
                   let label = self.ui.label(id!(message_label));
                   label.set_text_and_redraw(cx, &format!("Failed to connect with OpenAI {:?}", error));
               }
               _ => ()
           }
       } 
    }
}


impl AppMain for App {
    fn handle_event(&mut self, cx: &mut Cx, event: &Event) {
        self.match_event(cx, event);
        self.ui.handle_event(cx, event, &mut Scope::empty());
    }
}

#[derive(SerJson, DeJson, Clone)]
struct ChatPrompt {
    pub messages: Vec<ChatMessage>,
    pub model: String,
    pub max_tokens: i32,
    pub stream: bool
}

<<<<<<< HEAD
#[derive(SerJson, DeJson)]
struct ChatMessage {
    pub content: Option<String>,
    pub role: Option<String>,
    pub refusal: Option<JsonValue>
} 
=======
#[derive(SerJson, DeJson, Clone)]
struct Message {
    pub content: String,
    pub role: String
}
>>>>>>> 6fa72226

#[allow(unused)]
#[derive(DeJson)]
struct ChatResponse {
<<<<<<< HEAD
    id: String,
    object: String,
    created: i32,
    model: String,
    system_fingerprint: JsonValue,
    usage: Option<ChatUsage>,
    choices: Vec<ChatChoice>,
=======
    pub id: String,
    pub object: String,
    pub created: i32,
    pub model: String,
    pub usage: Usage,
    pub choices: Vec<Choice>,
    pub system_fingerprint: Option<String>,
>>>>>>> 6fa72226
}

#[allow(unused)]
#[derive(DeJson)]
pub struct CompletionDetails {
    reasoning_tokens: i32,
}

#[allow(unused)]
#[derive(DeJson)]
pub struct ChatUsage {
    prompt_tokens: i32,
    completion_tokens: i32,
    total_tokens: i32,
    completion_tokens_details: CompletionDetails
}

#[allow(unused)]
#[derive(DeJson)]
struct ChatChoice {
    message: Option<ChatMessage>,
    delta: Option<ChatMessage>,
    finish_reason: Option<String>,
    logprobs: JsonValue,
    index: i32,
<<<<<<< HEAD
}


=======
    logprobs: Option<String>,
}
>>>>>>> 6fa72226
<|MERGE_RESOLUTION|>--- conflicted
+++ resolved
@@ -3,13 +3,7 @@
 use makepad_widgets::*;
 use std::env;
 
-<<<<<<< HEAD
 const OPENAI_BASE_URL: &str = "https://api.openai.com/v1";
-=======
-const OPENAI_BASE_URL_ENV: &str = "OPENAI_BASE_URL";
-const OPENAI_API_KEY_ENV: &str = "OPENAI_API_KEY";
-const OPENAI_MODEL_ENV: &str = "OPENAI_MODEL";
->>>>>>> 6fa72226
 
 live_design!{
     import makepad_widgets::theme_desktop_dark::*;
@@ -38,7 +32,6 @@
             draw_bg: {
                 fn pixel(self) -> vec4 {
                     return mix(#3, #1, self.pos.y);
-<<<<<<< HEAD
                 }
             }
             <ScrollYView>{
@@ -71,48 +64,6 @@
                     
                     text: r#"Output"#
                 }           
-=======
-                }
-            }
-
-            <ScrollXYView> {
-                flow: Down,
-                spacing: 20,
-                align: {
-                    x: 0.5,
-                    y: 1.0
-                },
-
-                width: Fill,
-                height: Fill
-
-                message_label = <Label> {
-                    width: 350,
-                    height: Fit
-                    draw_text: {
-                        color: #f
-                    },
-                    text: "hi! how may I assist you today?",
-                }
-            }
-            
-            message_input = <TextInput> {
-                text: "Hi!",
-                empty_message: "Type a message...",
-                width: 400,
-                height: Fit
-                draw_bg: {
-                    color: #1
-                }
-            }
-            
-            send_button = <Button> {
-                icon_walk: {margin: {left: 10}, width: 16, height: Fit}
-                text: "send",
-                margin: {
-                    bottom: 10,
-                }
->>>>>>> 6fa72226
             }
         }}
     }
@@ -147,39 +98,14 @@
 
     // This performs an event-based HTTP request: it has no relationship with the response.
     // The response will be received and processed by AppMain's handle_event.
-<<<<<<< HEAD
+
     fn send_message(&self, cx: &mut Cx, message: String) {
-        let completion_url = format!("{}/chat/completions", OPENAI_BASE_URL);
-=======
-    fn send_message(&mut self, cx: &mut Cx, message: String) {
-        let openai_base_url = env::var(OPENAI_BASE_URL_ENV).unwrap_or_else(|_| "https://api.openai.com/v1".to_string());
-        let openai_api_key = env::var(OPENAI_API_KEY_ENV).unwrap_or_else(|_| "".to_string());
-        let openai_model = env::var(OPENAI_MODEL_ENV).unwrap_or_else(|_| "gpt-4o".to_string());
-        
-        if openai_api_key.is_empty() {
-            eprintln!("Error: The OPENAI_API_KEY environment variable is not set.");
-            std::process::exit(1);
-        }
-
-        // Add the user message to the conversation history
-        self.conversation_history.push(Message {
-            content: message.clone(),
-            role: "user".to_string()
-        });
-
-        // Update the gui 
-        self.update_message_label(cx);
-
-        // Send the request 
-        let completion_url = format!("{}/chat/completions", openai_base_url);
->>>>>>> 6fa72226
         let request_id = live_id!(SendChatMessage);
         let mut request = HttpRequest::new(completion_url, HttpMethod::POST);
         request.set_is_streaming();
         let ai_key = std::fs::read_to_string("OPENAI_KEY").unwrap_or("".to_string());
         println!("{}", ai_key);
         request.set_header("Content-Type".to_string(), "application/json".to_string());
-<<<<<<< HEAD
         request.set_header("Authorization".to_string(), format!("Bearer {ai_key}"));
         
         request.set_json_body(ChatPrompt {
@@ -187,16 +113,7 @@
             model: "gpt-4o".to_string(),
             max_tokens: 1000,
             stream: true,
-=======
-        if !openai_api_key.is_empty() {
-            request.set_header("Authorization".to_string(), format!("Bearer {}", openai_api_key));
-        }
-        
-        request.set_json_body(ChatPrompt {
-            messages: self.conversation_history.clone(),
-            model: openai_model,
-            max_tokens: 1000
->>>>>>> 6fa72226
+
         });
         self.ui.label(id!(message_label)).set_text_and_redraw(cx, "Answering:..\n");
         cx.http_request(request_id, request);
@@ -204,23 +121,13 @@
 }
 
 impl MatchEvent for App {
-    fn handle_actions(&mut self, cx: &mut Cx, actions: &Actions) {
-        let text_input = self.ui.text_input(id!(message_input));
-        let send_button = self.ui.button(id!(send_button));
-
-<<<<<<< HEAD
     fn handle_actions(&mut self, cx: &mut Cx, actions:&Actions){
         if self.ui.button(id!(send_button)).clicked(&actions) || 
            self.ui.text_input(id!(message_input)).returned(&actions).is_some()
         {
             let user_prompt = self.ui.text_input(id!(message_input)).text();
             self.send_message(cx, user_prompt);
-=======
-        if send_button.clicked(&actions) || text_input.returned(&actions).is_some() {
-            self.send_message(cx, text_input.text());
-            text_input.set_text_and_redraw(cx, "");
-            text_input.set_cursor(0, 0);
->>>>>>> 6fa72226
+
         }
     }
 
@@ -252,27 +159,13 @@
                    println!("Stream complete");
                }
                NetworkResponse::HttpResponse(response) => {
-<<<<<<< HEAD
-                   
-=======
->>>>>>> 6fa72226
                    match event.request_id {
                        live_id!(SendChatMessage) => {
                            let label = self.ui.label(id!(message_label));
                            if response.status_code == 200 {
                                let chat_response = response.get_json_body::<ChatResponse>().unwrap();
-<<<<<<< HEAD
                                label.set_text_and_redraw(cx, &chat_response.choices[0].message.as_ref().unwrap().content.as_ref().unwrap());
-=======
-                               let assistant_message = chat_response.choices[0].message.content.clone();
-                               
-                               self.conversation_history.push(Message {
-                                   content: assistant_message,
-                                   role: "assistant".to_string()
-                               });
-                               
-                               self.update_message_label(cx);
->>>>>>> 6fa72226
+
                            } else {
                                label.set_text_and_redraw(cx, "Failed to connect with OpenAI");
                            }
@@ -306,25 +199,16 @@
     pub stream: bool
 }
 
-<<<<<<< HEAD
 #[derive(SerJson, DeJson)]
 struct ChatMessage {
     pub content: Option<String>,
     pub role: Option<String>,
     pub refusal: Option<JsonValue>
 } 
-=======
-#[derive(SerJson, DeJson, Clone)]
-struct Message {
-    pub content: String,
-    pub role: String
-}
->>>>>>> 6fa72226
 
 #[allow(unused)]
 #[derive(DeJson)]
 struct ChatResponse {
-<<<<<<< HEAD
     id: String,
     object: String,
     created: i32,
@@ -332,15 +216,6 @@
     system_fingerprint: JsonValue,
     usage: Option<ChatUsage>,
     choices: Vec<ChatChoice>,
-=======
-    pub id: String,
-    pub object: String,
-    pub created: i32,
-    pub model: String,
-    pub usage: Usage,
-    pub choices: Vec<Choice>,
-    pub system_fingerprint: Option<String>,
->>>>>>> 6fa72226
 }
 
 #[allow(unused)]
@@ -366,11 +241,7 @@
     finish_reason: Option<String>,
     logprobs: JsonValue,
     index: i32,
-<<<<<<< HEAD
-}
-
-
-=======
     logprobs: Option<String>,
 }
->>>>>>> 6fa72226
+
+
