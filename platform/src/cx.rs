--- conflicted
+++ resolved
@@ -118,16 +118,13 @@
     pub (crate) event_handler: Option<Box<dyn FnMut(&mut Cx, &Event) >>,
     
     pub (crate) globals: Vec<(TypeId, Box<dyn Any>)>,
+
+    pub (crate) self_ref: Option<Rc<RefCell<Cx>>>,
     
     pub debug: Debug,
-<<<<<<< HEAD
 
     pub(crate) executor: Option<Executor>,
     pub(crate) spawner: Spawner,
-=======
-    
-    pub (crate) self_ref: Option<Rc<RefCell<Cx>>>
->>>>>>> d22bb91b
 }
 
 #[derive(Clone)]
@@ -266,15 +263,12 @@
             debug: Default::default(),
             
             globals: Default::default(),
-<<<<<<< HEAD
 
             executor: Some(executor),
             spawner,
-=======
             
             self_ref: None
->>>>>>> d22bb91b
-        }
-    }
-}
-
+        }
+    }
+}
+
