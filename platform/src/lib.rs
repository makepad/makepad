--- conflicted
+++ resolved
@@ -37,15 +37,9 @@
 mod debug;
 mod component_map;
 mod performance_stats;
-<<<<<<< HEAD
+
 pub mod web_socket;
 
-
-
-=======
-mod web_socket;
-pub mod studio;
->>>>>>> ea97439d
 pub mod audio_stream;
 
 mod media_api;
