--- conflicted
+++ resolved
@@ -1,12 +1,13 @@
 use {
-    self::super::{super::{
+    std::cell::RefCell,
+    std::time::Instant,
+    std::rc::Rc,
+    self::super::opengl_x11::{
+        OpenglWindow,
+        OpenglCx
+    },
+    self::super::super::{
         egl_sys,
-<<<<<<< HEAD
-        x11::{x11_sys, xlib_app::*, xlib_event::*},
-    }, opengl_x11::OpenglWindow}, crate::{
-        cx::{Cx, LinuxWindowParams, OsType}, cx_api::CxOsOp, event::*, gpu_info::GpuPerformance, makepad_live_id::*, makepad_math::dvec2, opengl_cx::OpenglCx, os::cx_native::EventFlow, pass::CxPassParent, thread::SignalToUI
-    }, std::{cell::RefCell, rc::Rc}
-=======
         gl_sys::LibGl,
         x11::xlib_event::*,
         x11::xlib_app::*,
@@ -26,7 +27,6 @@
         gpu_info::GpuPerformance,
         os::cx_native::EventFlow,
     }
->>>>>>> c659a7da
 };
 
 pub fn x11_event_loop(cx:Rc<RefCell<Cx>>) {
@@ -372,31 +372,6 @@
                             }
                         }
                     }
-<<<<<<< HEAD
-                    CxOsOp::SetCursor(cursor) => {
-                        xlib_app.set_mouse_cursor(cursor);
-                    },
-                    CxOsOp::StartTimer {timer_id, interval, repeats} => {
-                        xlib_app.start_timer(timer_id, interval, repeats);
-                    },
-                    CxOsOp::StopTimer(timer_id) => {
-                        xlib_app.stop_timer(timer_id);
-                    },
-                    CxOsOp::ShowTextIME(area, pos) => {
-                        let pos = area.clipped_rect(&self.cx.borrow()).pos + pos;
-                        opengl_windows.iter_mut().for_each(|w| {
-                            w.xlib_window.set_ime_spot(pos);
-                        });
-                    },
-                    CxOsOp::HideTextIME => {
-                        opengl_windows.iter_mut().for_each(|w| {
-                            w.xlib_window.set_ime_spot(dvec2(0.0,0.0));
-                        });
-                    },
-                    e=>{
-                        crate::error!("Not implemented on this platform: CxOsOp::{:?}", e);
-                    }
-=======
                 }
                 CxOsOp::SetCursor(cursor) => {
                     xlib_app.set_mouse_cursor(cursor);
@@ -438,7 +413,6 @@
                 },
                 e=>{
                     crate::error!("Not implemented on this platform: CxOsOp::{:?}", e);
->>>>>>> c659a7da
                 }
             }
             ret
