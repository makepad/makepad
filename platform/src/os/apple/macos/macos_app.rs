--- conflicted
+++ resolved
@@ -318,12 +318,8 @@
         }
     }*/
     pub fn startup_focus_hack(&mut self) {
-<<<<<<< HEAD
+        return;
         /*
-         *
-=======
-        return
->>>>>>> 94bea87d
         unsafe {
             if !self.startup_focus_hack_ran {
                 self.startup_focus_hack_ran = true;
