use {
    std::{
        rc::Rc,
        cell::{RefCell},
        io::prelude::*,
        fs::File,
    },

    crate::{
        makepad_live_id::*,
        makepad_objc_sys::runtime::{ObjcId},
        os::{
            apple::apple_sys::*,
            apple::apple_util::nsstring_to_string,
            cx_native::EventFlow,
            apple::{
                ios::{
                    ios_event::IosEvent,
                    ios_app::{IosApp, init_ios_app_global,get_ios_app_global}
                },
                url_session::{make_http_request},
            },
            apple_classes::init_apple_classes_global,
            apple_media::CxAppleMedia,
            apple_decoding::CxAppleDecoding,
            metal::{MetalCx, DrawPassMode},
        },
        pass::{CxPassParent},
        thread::Signal,
        window::CxWindowPool,
        web_socket::WebSocket,
        event::{
            Event,
            NetworkResponseChannel
        },
        cx_api::{CxOsApi, CxOsOp},
        cx::{Cx, OsType},
    }
};
#[cfg(not(apple_sim))]
use crate::makepad_live_compiler::LiveFileChange;
#[cfg(not(apple_sim))]
use crate::event::{NetworkResponse, HttpRequest, HttpMethod};

impl Cx {
    
    pub fn event_loop(cx:Rc<RefCell<Cx>>) { 
        WebSocket::run_websocket_thread(&mut *cx.borrow_mut());
        cx.borrow_mut().start_studio_websocket();
        cx.borrow_mut().self_ref = Some(cx.clone());
        cx.borrow_mut().os_type = OsType::Ios;
        let metal_cx: Rc<RefCell<MetalCx >> = Rc::new(RefCell::new(MetalCx::new()));
        //let cx = Rc::new(RefCell::new(self));
        crate::log!("Makepad iOS application started.");
        //let metal_windows = Rc::new(RefCell::new(Vec::new()));
        let device = metal_cx.borrow().device;
        init_apple_classes_global();
        init_ios_app_global(device, Box::new({
            let cx = cx.clone();
            move | event | {
                let mut cx_ref = cx.borrow_mut();
                let mut metal_cx = metal_cx.borrow_mut();
                let event_flow = cx_ref.ios_event_callback(event, &mut metal_cx);
                let executor = cx_ref.executor.take().unwrap();
                drop(cx_ref);
                executor.run_until_stalled();
                let mut cx_ref = cx.borrow_mut();
                cx_ref.executor = Some(executor);
                event_flow
            }
        }));
        // lets set our signal poll timer
        
        // final bit of initflow
        
        IosApp::event_loop();
    }
    
    pub (crate) fn handle_repaint(&mut self, metal_cx: &mut MetalCx) {
        let mut passes_todo = Vec::new();
        self.compute_pass_repaint_order(&mut passes_todo);
        self.repaint_id += 1;
        for pass_id in &passes_todo {
            match self.passes[*pass_id].parent.clone() {
                CxPassParent::Window(_window_id) => {
                    let mtk_view = get_ios_app_global().mtk_view.unwrap();
                    self.draw_pass(*pass_id, metal_cx, DrawPassMode::MTKView(mtk_view));
                }
                CxPassParent::Pass(_) => {
                    self.draw_pass(*pass_id, metal_cx, DrawPassMode::Texture);
                },
                CxPassParent::None => {
                    self.draw_pass(*pass_id, metal_cx, DrawPassMode::Texture);
                }
            }
        }
    }

    pub(crate) fn handle_networking_events(&mut self) {
        let mut out = Vec::new();
        while let Ok(event) = self.os.network_response.receiver.try_recv(){
            out.push(event);
        }
        if out.len()>0{
            let mut e = Event::NetworkResponses(out);
            if self.studio_http_connection(&mut e){
                self.call_event_handler(&e)
            }
        }
    }
    
    #[allow(dead_code)]
    pub (crate) fn ios_load_dependencies(&mut self){
        
        let bundle_path = unsafe{
            let main:ObjcId = msg_send![class!(NSBundle), mainBundle];
            let path:ObjcId = msg_send![main, resourcePath];
            nsstring_to_string(path)
        };
        
        for (path,dep) in &mut self.dependencies{
            if let Ok(mut file_handle) = File::open(format!("{}/{}",bundle_path,path)) {
                let mut buffer = Vec::<u8>::new();
                if file_handle.read_to_end(&mut buffer).is_ok() {
                    dep.data = Some(Ok(Rc::new(buffer)));
                }
                else{
                    dep.data = Some(Err("read_to_end failed".to_string()));
                }
            }
            else{
                dep.data = Some(Err("File open failed".to_string()));
            }
        }
    }
    
    fn ios_event_callback(
        &mut self,
        event: IosEvent,
        metal_cx: &mut MetalCx,
    ) -> EventFlow {
        
        self.handle_platform_ops(metal_cx);
         
        // send a mouse up when dragging starts
        
        let mut paint_dirty = false;
        match &event {
            IosEvent::KeyDown(_) |
            IosEvent::KeyUp(_) |
            IosEvent::TextInput(_) => {
            }
            IosEvent::Timer(te) => {
                if te.timer_id == 0 {
                    let vk = get_ios_app_global().virtual_keyboard_event.take();
                    if let Some(vk) = vk{
                        self.call_event_handler(&Event::VirtualKeyboard(vk));
                    }
                    // check signals
                    if Signal::check_and_clear_ui_signal(){
                        self.handle_media_signals();
                        self.call_event_handler(&Event::Signal);
                    }
                    if self.handle_live_edit(){
                        // self.draw_shaders.ptr_to_item.clear();
                        // self.draw_shaders.fingerprints.clear();
                        self.call_event_handler(&Event::LiveEdit);
                        self.redraw_all();
                    }
                    self.handle_networking_events();
                }
            }
            _ => ()
        }
        
        //self.process_desktop_pre_event(&mut event);
        match event {
            IosEvent::VirtualKeyboard(vk)=>{
                self.call_event_handler(&Event::VirtualKeyboard(vk));
            }
            IosEvent::Init=>{
                get_ios_app_global().start_timer(0, 0.008, true);
                self.call_event_handler(&Event::Construct);
                self.redraw_all();
            }
            IosEvent::AppGotFocus => { // repaint all window passes. Metal sometimes doesnt flip buffers when hidden/no focus
                paint_dirty = true;
                self.call_event_handler(&Event::AppGotFocus);
            }
            IosEvent::AppLostFocus => {
                self.call_event_handler(&Event::AppLostFocus);
            } 
            IosEvent::WindowGeomChange(re) => { // do this here because mac
                let window_id = CxWindowPool::id_zero();
                let window = &mut self.windows[window_id];
                window.window_geom = re.new_geom.clone();
                self.call_event_handler(&Event::WindowGeomChange(re));
                self.redraw_all();
            }
            IosEvent::Paint => { 
                if self.new_next_frames.len() != 0 {
                    let time_now = get_ios_app_global().time_now();
                    self.call_next_frame_event(time_now);
                }
                if self.need_redrawing() {
                    self.call_draw_event();
                    self.mtl_compile_shaders(&metal_cx);
                }
                // ok here we send out to all our childprocesses
                self.handle_repaint(metal_cx);
            }
            IosEvent::TouchUpdate(e)=>{
                self.fingers.process_touch_update_start(e.time, &e.touches);
                let e = Event::TouchUpdate(e);
                self.call_event_handler(&e);
                let e = if let Event::TouchUpdate(e) = e{e}else{panic!()};
                self.fingers.process_touch_update_end(&e.touches);
            }
            IosEvent::MouseDown(e) => {
                self.fingers.process_tap_count(
                    e.abs,
                    e.time
                );
                self.fingers.mouse_down(e.button);
                self.call_event_handler(&Event::MouseDown(e.into()))
            }
            IosEvent::MouseMove(e) => {
                self.call_event_handler(&Event::MouseMove(e.into()));
                self.fingers.cycle_hover_area(live_id!(mouse).into());
                self.fingers.switch_captures();
            }
            IosEvent::MouseUp(e) => {
                let button = e.button;
                self.call_event_handler(&Event::MouseUp(e.into()));
                self.fingers.mouse_up(button);
                self.fingers.cycle_hover_area(live_id!(mouse).into());
            }
            IosEvent::Scroll(e) => {
                self.call_event_handler(&Event::Scroll(e.into()))
            }
            IosEvent::TextInput(e) => {
                self.call_event_handler(&Event::TextInput(e))
            }
           
            IosEvent::KeyDown(e) => {
                self.keyboard.process_key_down(e.clone());
                self.call_event_handler(&Event::KeyDown(e))
            }
            IosEvent::KeyUp(e) => {
                self.keyboard.process_key_up(e.clone());
                self.call_event_handler(&Event::KeyUp(e))
            }
            IosEvent::TextCopy(e) => {
                self.call_event_handler(&Event::TextCopy(e))
            }
            IosEvent::TextCut(e) => {
                self.call_event_handler(&Event::TextCut(e))
            }
            IosEvent::Timer(e) => if e.timer_id != 0 {
                self.call_event_handler(&Event::Timer(e))
            }
        }
        
        if self.any_passes_dirty() || self.need_redrawing() || self.new_next_frames.len() != 0 || paint_dirty {
            EventFlow::Poll
        } else {
            EventFlow::Wait
        }
    }
    
    fn handle_platform_ops(&mut self, _metal_cx: &MetalCx){
        while let Some(op) = self.platform_ops.pop() {
            match op {
                CxOsOp::CreateWindow(window_id) => {
                    let window = &mut self.windows[window_id];
                    window.window_geom = get_ios_app_global().last_window_geom.clone();
                    window.is_created = true;
                },
                CxOsOp::Quit=>{}
                CxOsOp::CloseWindow(_window_id) => {
                },
                CxOsOp::MinimizeWindow(_window_id) => {
                },
                CxOsOp::MaximizeWindow(_window_id) => {
                },
                CxOsOp::RestoreWindow(_window_id) => {
                },
                CxOsOp::FullscreenWindow(_window_id) => {
                    todo!()
                },
                CxOsOp::NormalizeWindow(_window_id) => {
                    todo!()
                }
                CxOsOp::SetTopmost(_window_id, _is_topmost) => {
                    todo!()
                }
                CxOsOp::XrStartPresenting => {
                    //todo!()
                },
                CxOsOp::XrStopPresenting => {
                    //todo!()
                },
                CxOsOp::ShowTextIME(_area, _pos) => {
                    IosApp::show_keyboard();
                },
                CxOsOp::HideTextIME => {
                    IosApp::hide_keyboard();
                },
                CxOsOp::SetCursor(_cursor) => { 
                },
                CxOsOp::StartTimer {timer_id:_, interval:_, repeats:_} => {
                },
                CxOsOp::StopTimer(_timer_id) => {
                },
                CxOsOp::StartDragging(_) => {
                }
                CxOsOp::UpdateMacosMenu(_menu) => {
                },
                CxOsOp::HttpRequest{request_id, request} => {
                    make_http_request(request_id, request, self.os.network_response.sender.clone());
                },
                CxOsOp::ShowClipboardActions(_request) => {
                    crate::log!("Show clipboard actions not supported yet");
                }
<<<<<<< HEAD
                CxOsOp::WebSocketOpen{request_id, request}=>{
                    web_socket_open(request_id, request, self.os.network_response.sender.clone());
                }
                CxOsOp::WebSocketSendBinary{request_id:_, data:_}=>{
                    todo!()
                }
                CxOsOp::WebSocketSendString{request_id:_, data:_}=>{
                    todo!()
                },
                CxOsOp::PrepareVideoPlayback(_, _, _, _, _, _) => todo!(),
                CxOsOp::PauseVideoPlayback(_) => todo!(),
                CxOsOp::ResumeVideoPlayback(_) => todo!(),
                CxOsOp::EndVideoPlayback(_) => todo!(),
                CxOsOp::UpdateVideoSurfaceTexture(_) => todo!(),
=======
                CxOsOp::InitializeVideoDecoding(_, _,) => todo!(),
                CxOsOp::DecodeNextVideoChunk(_, _) => todo!(),
                CxOsOp::FetchNextVideoFrames(_, _) => todo!(),
                CxOsOp::CleanupVideoDecoding(_) => todo!(),
>>>>>>> 30513b9c
            }
        }
    }

    
    /*
    let _ = self.live_file_change_sender.send(vec![LiveFileChange{
        file_name:file_name.to_string(),
        content
    }]);*/
    
}

impl CxOsApi for Cx {
    fn init_cx_os(&mut self) { 
        
        #[cfg(not(apple_sim))]{
            self.live_registry.borrow_mut().package_root = Some("makepad".to_string());
        }
        
        self.live_expand();

        #[cfg(apple_sim)]
        self.start_disk_live_file_watcher(50);
        
        #[cfg(not(apple_sim))]
        self.poll_studio_http();
        
        self.live_scan_dependencies();
        //#[cfg(target_feature="sim")]
        #[cfg(apple_sim)]
        self.native_load_dependencies();
        
        #[cfg(not(apple_sim))]
        self.ios_load_dependencies();
    }
    
    fn spawn_thread<F>(&mut self, f: F) where F: FnOnce() + Send + 'static {
        std::thread::spawn(f);
    }
    /*
    fn web_socket_open(&mut self, _url: String, _rec: WebSocketAutoReconnect) -> WebSocket {
        todo!()
    }
    
    fn web_socket_send(&mut self, _websocket: WebSocket, _data: Vec<u8>) {
        todo!()
    }*/
}


#[derive(Default)]
pub struct CxOs {
    pub (crate) media: CxAppleMedia,
    pub (crate) bytes_written: usize,
    pub (crate) draw_calls_done: usize,
    pub (crate) network_response: NetworkResponseChannel,
    pub (crate) decoding: CxAppleDecoding,
}
<|MERGE_RESOLUTION|>--- conflicted
+++ resolved
@@ -322,7 +322,6 @@
                 CxOsOp::ShowClipboardActions(_request) => {
                     crate::log!("Show clipboard actions not supported yet");
                 }
-<<<<<<< HEAD
                 CxOsOp::WebSocketOpen{request_id, request}=>{
                     web_socket_open(request_id, request, self.os.network_response.sender.clone());
                 }
@@ -337,12 +336,6 @@
                 CxOsOp::ResumeVideoPlayback(_) => todo!(),
                 CxOsOp::EndVideoPlayback(_) => todo!(),
                 CxOsOp::UpdateVideoSurfaceTexture(_) => todo!(),
-=======
-                CxOsOp::InitializeVideoDecoding(_, _,) => todo!(),
-                CxOsOp::DecodeNextVideoChunk(_, _) => todo!(),
-                CxOsOp::FetchNextVideoFrames(_, _) => todo!(),
-                CxOsOp::CleanupVideoDecoding(_) => todo!(),
->>>>>>> 30513b9c
             }
         }
     }
