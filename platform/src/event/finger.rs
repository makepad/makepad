#![allow(unused)]
#![allow(dead_code)]
use {
    std::{cell::Cell, ops::Deref},
    crate::{
        makepad_micro_serde::*,
        makepad_live_tokenizer::{LiveErrorOrigin, live_error_origin},
        makepad_live_compiler::{
            LivePropType,
            LiveType,
            LiveTypeField,
            LiveFieldKind,
            LiveNode,
            LiveId,
            LiveModuleId,
            LiveTypeInfo,
            LiveNodeSliceApi
        },
        live_traits::{LiveNew, LiveHook, LiveRegister, LiveHookDeref, LiveApplyValue, LiveApply,LiveApplyReset, Apply},
        makepad_derive_live::*,
        makepad_math::*,
        makepad_live_id::{FromLiveId, live_id, live_id_num},
        event::{
            event::{Event, Hit}
        },
        window::WindowId,
        cx::Cx,
        area::Area,
    },
};

// Mouse events


#[derive(Clone, Copy, Debug, Default, SerBin, DeBin, SerJson, DeJson, PartialEq)]
pub struct KeyModifiers {
    pub shift: bool,
    pub control: bool,
    pub alt: bool,
    pub logo: bool
}

impl KeyModifiers{
    /// Returns true if the primary key modifier is active (pressed).
    ///
    /// The primary modifier is Logo key (Command ⌘) on macOS
    /// and the Control key on all other platforms.
    pub fn is_primary(&self) -> bool {
        #[cfg(target_vendor = "apple")] {
            self.logo
        }
        #[cfg(not(target_vendor = "apple"))] {
            self.control
        }
    }

    fn any(&self)->bool{
        self.shift || self.control || self.alt || self.logo
    }
}


bitflags::bitflags! {
    /// A `u32` bit mask of all mouse buttons that were pressed
    /// during a given mouse event.
    ///
    /// This is a bit mask because it is possible for multiple buttons
    /// to be pressed simultaneously during a given input event.
    #[derive(Copy, Clone, Debug, Default, PartialEq, Eq)]
    #[doc(alias = "click")]
    pub struct MouseButton: u32 {
        /// The primary mouse button, typically the left-click button.
        #[doc(alias("left", "left-click"))]
        const PRIMARY =   1 << 0;
        /// The secondary mouse button, typically the right-click button.
        #[doc(alias("right", "right-click"))]
        const SECONDARY = 1 << 1;
        /// The middle mouse button, typically the scroll-wheel click button.
        #[doc(alias("scroll", "wheel"))]
        const MIDDLE =    1 << 2;
        /// The fourth mouse button, typically used for back navigation.
        const BACK =      1 << 3;
        /// The fifth mouse button, typically used for forward navigation.
        const FORWARD =   1 << 4;

        // Ensure that all bits are valid, such that no bits get truncated.
        const _ = !0;
    }
}
impl MouseButton {
    /// Returns true if the primary mouse button is pressed.
    pub fn is_primary(&self) -> bool {
        self.contains(MouseButton::PRIMARY)
    }
    /// Returns true if the secondary mouse button is pressed.
    pub fn is_secondary(&self) -> bool {
        self.contains(MouseButton::SECONDARY)
    }
    /// Returns true if the middle mouse button is pressed.
    pub fn is_middle(&self) -> bool {
        self.contains(MouseButton::MIDDLE)
    }
    /// Returns true if the back mouse button is pressed.
    pub fn is_back(&self) -> bool {
        self.contains(MouseButton::BACK)
    }
    /// Returns true if the forward mouse button is pressed.
    pub fn is_forward(&self) -> bool {
        self.contains(MouseButton::FORWARD)
    }
    /// Returns true if the `n`th button is pressed.
    ///
    /// The button values are:
    /// * n = 0: PRIMARY
    /// * n = 1: SECONDARY
    /// * n = 2: MIDDLE
    /// * n = 3: BACK
    /// * n = 4: FORWARD
    /// * n > 4: other/custom
    pub fn is_other_button(&self, n: u8) -> bool {
        self.bits() & (1 << n) != 0
    }
    /// Returns a `MouseButton` bit mask based on the raw button value: `1 << raw`.
    ///
    /// A raw button value is a number that represents a mouse button, like so:
    /// * 0: MouseButton::PRIMARY
    /// * 1: MouseButton::SECONDARY
    /// * 2: MouseButton::MIDDLE
    /// * 3: MouseButton::BACK
    /// * 4: MouseButton::FORWARD
    /// * etc.
    pub fn from_raw_button(raw: usize) -> MouseButton {
        MouseButton::from_bits_retain(1 << raw)
    }
}


#[derive(Clone, Debug)]
pub struct MouseDownEvent {
    pub abs: DVec2,
    pub button: MouseButton,
    pub window_id: WindowId,
    pub modifiers: KeyModifiers,
    pub handled: Cell<Area>,
    pub time: f64,
}


#[derive(Clone, Debug)]
pub struct MouseMoveEvent {
    pub abs: DVec2,
    pub window_id: WindowId,
    pub modifiers: KeyModifiers,
    pub time: f64,
    pub handled: Cell<Area>,
}

#[derive(Clone, Debug)]
pub struct MouseUpEvent {
    pub abs: DVec2,
    pub button: MouseButton,
    pub window_id: WindowId,
    pub modifiers: KeyModifiers,
    pub time: f64
}

#[derive(Clone, Debug)]
pub struct MouseLeaveEvent {
    pub abs: DVec2,
    pub window_id: WindowId,
    pub modifiers: KeyModifiers,
    pub time: f64,
    pub handled: Cell<Area>,
}

#[derive(Clone, Debug)]
pub struct ScrollEvent {
    pub window_id: WindowId,
    pub scroll: DVec2,
    pub abs: DVec2,
    pub modifiers: KeyModifiers,
    pub handled_x: Cell<bool>,
    pub handled_y: Cell<bool>,
    pub is_mouse: bool,
    pub time: f64
}

#[derive(Clone, Debug)]
pub struct LongPressEvent {
    pub window_id: WindowId,
    pub abs: DVec2,
    pub uid: u64,
    pub time: f64,
}

// Touch events

#[derive(Clone, Copy, Debug)]
pub enum TouchState {
    Start,
    Stop,
    Move,
    Stable
}

#[derive(Clone, Debug)]
pub struct TouchPoint {
    pub state: TouchState,
    pub abs: DVec2,
    pub time: f64,
    pub uid: u64,
    pub rotation_angle: f64,
    pub force: f64,
    pub radius: DVec2,
    pub handled: Cell<Area>,
    pub sweep_lock: Cell<Area>,
}

#[derive(Clone, Debug)]
pub struct TouchUpdateEvent {
    pub time: f64,
    pub window_id: WindowId,
    pub modifiers: KeyModifiers,
    pub touches: Vec<TouchPoint>,
}


// Finger API


#[derive(Clone, Copy, Default, Debug, Live)]
#[live_ignore]
pub struct Margin {
    #[live] pub left: f64,
    #[live] pub top: f64,
    #[live] pub right: f64,
    #[live] pub bottom: f64
}
impl LiveRegister for Margin{}

impl LiveHook for Margin {
    fn skip_apply(&mut self, _cx: &mut Cx, _apply: &mut Apply, index: usize, nodes: &[LiveNode]) -> Option<usize> {
        if let Some(v) = nodes[index].value.as_float() {
            *self = Self {left: v, top: v, right: v, bottom: v};
            Some(index + 1)
        }
        else {
            None
        }
    }
}

impl Margin {
    pub fn left_top(&self) -> DVec2 {
        dvec2(self.left, self.top)
    }
    pub fn right_bottom(&self) -> DVec2 {
        dvec2(self.right, self.bottom)
    }
    pub fn size(&self) -> DVec2 {
        dvec2(self.left + self.right, self.top + self.bottom)
    }
    pub fn width(&self) -> f64 {
        self.left + self.right
    }
    pub fn height(&self) -> f64 {
        self.top + self.bottom
    }
    
    pub fn rect_contains_with_margin(pos: DVec2, rect: &Rect, margin: &Option<Margin>) -> bool {
        if let Some(margin) = margin {
            return
            pos.x >= rect.pos.x - margin.left
                && pos.x <= rect.pos.x + rect.size.x + margin.right
                && pos.y >= rect.pos.y - margin.top
                && pos.y <= rect.pos.y + rect.size.y + margin.bottom;
        }
        else {
            return rect.contains(pos);
        }
    }
}

// TODO: query the platform for its long-press timeout.
//       See Android's ViewConfiguration.getLongPressTimeout().
pub const TAP_COUNT_TIME: f64 = 0.5;
pub const TAP_COUNT_DISTANCE: f64 = 5.0;

#[derive(Clone, Debug, Default, Eq, Hash, Copy, PartialEq, FromLiveId)]
pub struct DigitId(pub LiveId);

#[derive(Default, Clone)]
pub struct CxDigitCapture {
    digit_id: DigitId,
    has_long_press_occurred: bool,
    pub area: Area,
    pub sweep_area: Area,
    pub switch_capture: Option<Area>,
    pub time: f64,
    pub abs_start: DVec2,
}

#[derive(Default, Clone)]
pub struct CxDigitTap {
    digit_id: DigitId,
    last_pos: DVec2,
    last_time: f64,
    count: u32
}

#[derive(Default, Clone)]
pub struct CxDigitHover {
    digit_id: DigitId,
    new_area: Area,
    area: Area,
}

#[derive(Default, Clone)]
pub struct CxFingers {
    pub first_mouse_button: Option<(MouseButton, WindowId)>,
    captures: Vec<CxDigitCapture>,
    tap: CxDigitTap,
    hovers: Vec<CxDigitHover>,
    sweep_lock: Option<Area>,
}

impl CxFingers {
    /*
    pub (crate) fn get_captured_area(&self, digit_id: DigitId) -> Area {
        if let Some(cxdigit) = self.captures.iter().find( | v | v.digit_id == digit_id) {
            cxdigit.area
        }
        else {
            Area::Empty
        }
    }*/
    /*
    pub (crate) fn get_capture_time(&self, digit_id: DigitId) -> f64 {
        if let Some(cxdigit) = self.captures.iter().find( | v | v.digit_id == digit_id) {
            cxdigit.time
        }
        else {
            0.0
        }
    }*/
    
    pub (crate) fn find_digit_for_captured_area(&self, area: Area) -> Option<DigitId> {
        if let Some(digit) = self.captures.iter().find( | d | d.area == area) {
            return Some(digit.digit_id)
        }
        None
    }
    
    pub (crate) fn update_area(&mut self, old_area: Area, new_area: Area) {
        for hover in &mut self.hovers {
            if hover.area == old_area {
                hover.area = new_area;
            }
        }
        for capture in &mut self.captures {
            if capture.area == old_area {
                capture.area = new_area;
            }
            if capture.sweep_area == old_area {
                capture.sweep_area = new_area;
            }
        }
        if self.sweep_lock == Some(old_area) {
            self.sweep_lock = Some(new_area);
        }
    }
    
    pub (crate) fn new_hover_area(&mut self, digit_id: DigitId, new_area: Area) {
        for hover in &mut self.hovers {
            if hover.digit_id == digit_id {
                hover.new_area = new_area;
                return
            }
        }
        self.hovers.push(CxDigitHover {
            digit_id,
            area: Area::Empty,
            new_area,
        })
    }
    
    pub (crate) fn find_hover_area(&self, digit: DigitId) -> Area {
        for hover in &self.hovers {
            if hover.digit_id == digit {
                return hover.area
            }
        }
        Area::Empty
    }
    
    pub (crate) fn cycle_hover_area(&mut self, digit_id: DigitId) {
        if let Some(hover) = self.hovers.iter_mut().find( | v | v.digit_id == digit_id) {
            hover.area = hover.new_area;
            hover.new_area = Area::Empty;
        }
    }
    
    pub (crate) fn capture_digit(&mut self, digit_id: DigitId, area: Area, sweep_area: Area, time: f64, abs_start: DVec2) {
        /*if let Some(capture) = self.captures.iter_mut().find( | v | v.digit_id == digit_id) {
            capture.sweep_area = sweep_area;
            capture.area = area;
            capture.time = time;
            capture.abs_start = abs_start;
        }
        else {*/
        self.captures.push(CxDigitCapture {
            sweep_area,
            digit_id,
            area,
            time,
            abs_start,
            has_long_press_occurred: false,
            switch_capture: None
        })
        /*}*/
    }
    
    pub (crate) fn find_digit_capture(&mut self, digit_id: DigitId) -> Option<&mut CxDigitCapture> {
        self.captures.iter_mut().find( | v | v.digit_id == digit_id)
    }
    
    
    pub (crate) fn find_area_capture(&mut self, area: Area) -> Option<&mut CxDigitCapture> {
        self.captures.iter_mut().find( | v | v.area == area)
    }
    
    pub fn is_area_captured(&self, area: Area) -> bool {
        self.captures.iter().find( | v | v.area == area).is_some()
    }
    
    pub fn any_areas_captured(&self) -> bool {
        self.captures.len() > 0
    }
    
    pub (crate) fn release_digit(&mut self, digit_id: DigitId) {
        while let Some(index) = self.captures.iter_mut().position( | v | v.digit_id == digit_id) {
            self.captures.remove(index);
        }
    }
    
    pub (crate) fn remove_hover(&mut self, digit_id: DigitId) {
        while let Some(index) = self.hovers.iter_mut().position( | v | v.digit_id == digit_id) {
            self.hovers.remove(index);
        }
    }
    
    pub (crate) fn tap_count(&self) -> u32 {
        self.tap.count
    }
    
    pub (crate) fn process_tap_count(&mut self, pos: DVec2, time: f64) -> u32 {
        // TODO: query the platform for its multi-press / double-click timeout.
        //       e.g., see Android's ViewConfiguration.getMultiPressTimeout().
        if (time - self.tap.last_time) < TAP_COUNT_TIME
            && pos.distance(&self.tap.last_pos) < TAP_COUNT_DISTANCE
        {
            self.tap.count += 1;
        }
        else {
            self.tap.count = 1;
        }
        self.tap.last_pos = pos;
        self.tap.last_time = time;
        return self.tap.count
    }
    
    pub (crate) fn process_touch_update_start(&mut self, time: f64, touches: &[TouchPoint]) {
        for touch in touches {
            if let TouchState::Start = touch.state {
                self.process_tap_count(touch.abs, time);
            }
        }
    }
    
    pub (crate) fn process_touch_update_end(&mut self, touches: &[TouchPoint]) {
        for touch in touches {
            let digit_id = live_id_num!(touch, touch.uid).into();
            match touch.state {
                TouchState::Stop => {
                    self.release_digit(digit_id);
                    self.remove_hover(digit_id);
                }
                TouchState::Start | TouchState::Move | TouchState::Stable => {
                    self.cycle_hover_area(digit_id);
                }
            }
        }
        self.switch_captures();
    }
    
    pub (crate) fn mouse_down(&mut self, button: MouseButton, window_id: WindowId) {
        if self.first_mouse_button.is_none() {
            self.first_mouse_button = Some((button, window_id));
        }
    }
    
    pub (crate) fn switch_captures(&mut self) {
        for capture in &mut self.captures {
            if let Some(area) = capture.switch_capture {
                capture.area = area;
                capture.switch_capture = None;
            }
        }
    }
    
    pub (crate) fn mouse_up(&mut self, button: MouseButton) {
        match self.first_mouse_button {
            Some((fmb, _)) if fmb == button => {
                self.first_mouse_button = None;
                let digit_id = live_id!(mouse).into();
                self.release_digit(digit_id);
            }
            _ => { }
        }
    }
    
    pub (crate) fn test_sweep_lock(&mut self, sweep_area: Area) -> bool {
        if let Some(lock) = self.sweep_lock {
            if lock != sweep_area {
                return true
            }
        }
        false
    }
    
    pub fn sweep_lock(&mut self, area: Area) {
        if self.sweep_lock.is_none() {
            self.sweep_lock = Some(area);
        }
    }
    
    pub fn sweep_unlock(&mut self, area: Area) {
        if self.sweep_lock == Some(area) {
            self.sweep_lock = None;
        }
    }
    
}

#[derive(Clone, Copy, Debug)]
pub enum DigitDevice {
    Mouse {
        button: MouseButton,
    },
    Touch {
        uid: u64
    },
    XR {}
}

impl DigitDevice {
    /// Returns true if this device is a touch device.
    pub fn is_touch(&self) -> bool { matches!(self, Self::Touch {..}) }
    /// Returns true if this device is a mouse.
    pub fn is_mouse(&self) -> bool { matches!(self, Self::Mouse {..}) }
    /// Returns true if this device is an XR device.
    pub fn is_xr(&self) -> bool { matches!(self, Self::XR {..}) }
    /// Returns true if this device can hover: either a mouse or an XR device.
    pub fn has_hovers(&self) -> bool { matches!(self, Self::Mouse {..} | Self::XR {..}) }
    /// Returns the `MouseButton` if this device is a mouse; otherwise `None`.
    pub fn mouse_button(&self) -> Option<MouseButton> {
        if let Self::Mouse {button} = self {
            Some(*button)
        } else {
            None
        }
    }
    /// Returns the `uid` of the touch device if this device is a touch device; otherwise `None`.
    pub fn touch_uid(&self) -> Option<u64> {
        if let Self::Touch {uid} = self {
            Some(*uid)
        } else {
            None
        }
    }
    /// Returns true if this is a *primary* mouse button hit *or* any touch hit.
    pub fn is_primary_hit(&self) -> bool {
        match self {
            DigitDevice::Mouse { button } => button.is_primary(),
            DigitDevice::Touch {..} => true,
            DigitDevice::XR { } => false,
        }
    }
    // pub fn xr_input(&self) -> Option<usize> {if let DigitDevice::XR(input) = self {Some(*input)}else {None}}
}


#[derive(Clone, Copy, Debug)]
pub struct FingerDownEvent {
    pub window_id: WindowId,
    pub abs: DVec2,
    
    pub digit_id: DigitId,
    pub device: DigitDevice,
    
    pub tap_count: u32,
    pub modifiers: KeyModifiers,
    pub time: f64,
    pub rect: Rect,
}
impl Deref for FingerDownEvent {
    type Target = DigitDevice;
    fn deref(&self) -> &DigitDevice {
        &self.device
    }
}
impl FingerDownEvent {
    pub fn mod_control(&self) -> bool {self.modifiers.control}
    pub fn mod_alt(&self) -> bool {self.modifiers.alt}
    pub fn mod_shift(&self) -> bool {self.modifiers.shift}
    pub fn mod_logo(&self) -> bool {self.modifiers.logo}
}

#[derive(Clone, Copy, Debug)]
pub struct FingerMoveEvent {
    pub window_id: WindowId,
    pub abs: DVec2,
    pub digit_id: DigitId,
    pub device: DigitDevice,
    
    pub tap_count: u32,
    pub modifiers: KeyModifiers,
    pub time: f64,
    
    pub abs_start: DVec2,
    pub rect: Rect,
    pub is_over: bool,
}
impl Deref for FingerMoveEvent {
    type Target = DigitDevice;
    fn deref(&self) -> &DigitDevice {
        &self.device
    }
}
impl FingerMoveEvent {
    pub fn move_distance(&self) -> f64 {
        ((self.abs_start.x - self.abs.x).powf(2.) + (self.abs_start.y - self.abs.y).powf(2.)).sqrt()
    }
}

#[derive(Clone, Copy, Debug)]
pub struct FingerUpEvent {
    pub window_id: WindowId,
    /// The absolute position of this finger-up event.
    pub abs: DVec2,
    /// The absolute position of the original finger-down event.
    pub abs_start: DVec2,
    /// The time at which the original finger-down event occurred.
    pub capture_time: f64,
    /// The time at which this finger-up event occurred.
    pub time: f64,

    pub digit_id: DigitId,
    pub device: DigitDevice,
    /// Whether a platform-native long press has occurred between
    /// the original finger-down event and this finger-up event.
    pub has_long_press_occurred: bool,

    pub tap_count: u32,
    pub modifiers: KeyModifiers,
    pub rect: Rect,
    /// Whether this finger-up event (`abs`) occurred within the hits area.
    pub is_over: bool,
    pub is_sweep: bool,
}
impl Deref for FingerUpEvent {
    type Target = DigitDevice;
    fn deref(&self) -> &DigitDevice {
        &self.device
    }
}
impl FingerUpEvent {
    /// Returns `true` if this FingerUp event was a regular tap/click (not a long press).
    pub fn was_tap(&self) -> bool {
        if self.has_long_press_occurred {
            return false;
        }
        self.time - self.capture_time < TAP_COUNT_TIME
        && (self.abs_start - self.abs).length() < TAP_COUNT_DISTANCE
    }
}

#[derive(Clone, Debug)]
pub struct FingerLongPressEvent {
    pub window_id: WindowId,
    /// The absolute position of this long-press event.
    pub abs: DVec2,
    /// The time at which the original finger-down event occurred.
    pub capture_time: f64,
    /// The time at which this long-press event occurred.
    pub time: f64,
    
    pub digit_id: DigitId,
    pub device: DigitDevice,
    pub rect: Rect,
}

#[derive(Clone, Copy, Debug, Default, PartialEq)]
pub enum HoverState {
    In,
    #[default]
    Over,
    Out
}

#[derive(Clone, Copy, Debug)]
pub struct FingerHoverEvent {
    pub window_id: WindowId,
    pub abs: DVec2,
    pub digit_id: DigitId,
    pub device: DigitDevice,
    pub modifiers: KeyModifiers,
    pub time: f64,
    pub rect: Rect,
}

#[derive(Clone, Copy, Debug)]
pub struct FingerScrollEvent {
    pub window_id: WindowId,
    pub digit_id: DigitId,
    pub abs: DVec2,
    pub scroll: DVec2,
    pub device: DigitDevice,
    pub modifiers: KeyModifiers,
    pub time: f64,
    pub rect: Rect,
}

/*
pub enum HitTouch {
    Single,
    Multi
}*/


// Status


#[derive(Clone, Debug)]
pub struct HitOptions<H: FnMut(&Hit) -> bool = fn(&Hit) -> bool> {
    pub margin: Option<Margin>,
    pub sweep_area: Area,
    pub capture_overload: bool,
    /// A callback that can be used to mark a `Hit` as handled.
    /// If `None`, the default behavior is to return `true`, i.e.,
    /// to mark the `Hit` as handled.
    ///
    /// Marking a `Hit` as "handled" means that it will not be delivered
    /// to child widgets. This is useful when you want to prevent
    /// a `Hit` from being delivered to a child widget.
    ///
    /// If the callback returns `false`, the `Hit` is not marked as handled.
    /// This is useful when you want to allow a `Hit` to be handled in a given widget
    /// AND to be handled by that widgets' child widgets.
    pub mark_as_handled_fn: Option<H>,
}
impl Default for HitOptions {
    fn default() -> Self {
        Self {
            margin: None,
            sweep_area: Area::Empty,
            capture_overload: false,
            mark_as_handled_fn: None,
        }
    }
}

impl<H: FnMut(&Hit) -> bool> HitOptions<H> {
    pub fn with_sweep_area(self, area: Area) -> Self {
        Self {
            sweep_area: area,
            ..self
        }
    }
    pub fn with_margin(self, margin: Margin) -> Self {
        Self {
            margin: Some(margin),
            ..self
        }
    }
    pub fn with_capture_overload(self, capture_overload:bool) -> Self {
        Self {
            capture_overload,
            ..self
        }
    }

    /// See [`HitOptions::mark_as_handled_fn`].
    pub fn with_mark_as_handled_fn(self, mark_as_handled_fn: H) -> Self {
        Self {
            mark_as_handled_fn: Some(mark_as_handled_fn),
            ..self
        }
    }

    fn run_mark_as_handled_fn(&mut self, fei: &Hit) -> bool {
        if let Some(mark_as_handled_fn) = self.mark_as_handled_fn.as_mut() {
            mark_as_handled_fn(fei)
        } else {
            true
        }
    }
}


impl Event {
    pub fn hits(&self, cx: &mut Cx, area: Area) -> Hit {
        self.hits_with_options(cx, area, HitOptions::default())
    }

    pub fn hits_with_test<F>(&self, cx: &mut Cx, area: Area, hit_test: F) -> Hit
    where F: Fn(DVec2, &Rect, &Option<Margin>)->bool{
        self.hits_with_options_and_test(cx, area,  HitOptions::default(), hit_test)
    }

    pub fn hits_with_sweep_area(&self, cx: &mut Cx, area: Area, sweep_area: Area) -> Hit {
        self.hits_with_options(cx, area, HitOptions::default().with_sweep_area(sweep_area))
    }
    
    pub fn hits_with_capture_overload(&self, cx: &mut Cx, area: Area, capture_overload: bool) -> Hit {
        self.hits_with_options(cx, area, HitOptions::default().with_capture_overload(capture_overload))
    }

    /// See [`HitOptions::mark_as_handled_fn`].
    pub fn hits_with_mark_as_handled_fn<H>(&self, cx: &mut Cx, area: Area, mark_as_handled_fn: H) -> Hit
    where
        H: FnMut(&Hit) -> bool
    {
        self.hits_with_options(
            cx,
            area,
            HitOptions::<H> {
                margin: None,
                sweep_area: Area::Empty,
                capture_overload: false,
                mark_as_handled_fn: Some(mark_as_handled_fn),
            }
        )
    }

    /// See [`HitOptions::mark_as_handled_fn`] for mroe info about the `H` parameter.
    pub fn hits_with_options<H>(&self, cx: &mut Cx, area: Area, options: HitOptions<H>) -> Hit
    where
        H: FnMut(&Hit) -> bool,
    {
        self.hits_with_options_and_test(cx, area, options, |abs, rect, margin|{
            Margin::rect_contains_with_margin(abs, rect, margin)
        })
    }

    /// See [`HitOptions::mark_as_handled_fn`] for mroe info about the `H` parameter.
    pub fn hits_with_options_and_test<F, H>(&self, cx: &mut Cx, area: Area, mut options: HitOptions<H>, hit_test: F) -> Hit
    where
        F: Fn(DVec2, &Rect, &Option<Margin>) -> bool,
        H: FnMut(&Hit) -> bool,
    {
        if !area.is_valid(cx) {
            return Hit::Nothing
        }
        match self {
            Event::KeyFocus(kf) => {
                if area == kf.prev {
                    return Hit::KeyFocusLost(kf.clone())
                }
                else if area == kf.focus {
                    return Hit::KeyFocus(kf.clone())
                }
            },
            Event::KeyDown(kd) => {
                if cx.keyboard.has_key_focus(area) {
                    return Hit::KeyDown(kd.clone())
                }
            },
            Event::KeyUp(ku) => {
                if cx.keyboard.has_key_focus(area) {
                    return Hit::KeyUp(ku.clone())
                }
            },
            Event::TextInput(ti) => {
                if cx.keyboard.has_key_focus(area) {
                    return Hit::TextInput(ti.clone())
                }
            },
            Event::TextCopy(tc) => {
                if cx.keyboard.has_key_focus(area) {
                    return Hit::TextCopy(tc.clone());
                }
            },
            Event::TextCut(tc) => {
                if cx.keyboard.has_key_focus(area) {
                    return Hit::TextCut(tc.clone());
                }
            },
            Event::Scroll(e) => {
                if cx.fingers.test_sweep_lock(options.sweep_area) {
                    // log!("Skipping Scroll sweep_area: {:?}", options.sweep_area);
                    return Hit::Nothing
                }
                let digit_id = live_id!(mouse).into();
                
                let rect = area.clipped_rect(&cx);
                if hit_test(e.abs, &rect, &options.margin) {
                    let device = DigitDevice::Mouse {
                        button: MouseButton::PRIMARY,
                    };
                    return Hit::FingerScroll(FingerScrollEvent {
                        abs: e.abs,
                        rect,
                        window_id: e.window_id,
                        digit_id,
                        device,
                        modifiers: e.modifiers,
                        time: e.time,
                        scroll: e.scroll
                    })
                }
            },
            Event::TouchUpdate(e) => {
                if cx.fingers.test_sweep_lock(options.sweep_area) {
                    // log!("Skipping TouchUpdate, sweep_area: {:?}", options.sweep_area);
                    return Hit::Nothing
                }
                for t in &e.touches {
                    let digit_id = live_id_num!(touch, t.uid).into();
                    let device = DigitDevice::Touch { uid: t.uid };

                    match t.state {
                        TouchState::Start => {
                            
                            if !options.capture_overload && !t.handled.get().is_empty() {
                                continue;
                            }
                            
                            if cx.fingers.find_area_capture(area).is_some(){
                                continue;
                            }
                            
                            let rect = area.clipped_rect(&cx);
                            if !hit_test(t.abs, &rect, &options.margin) {
                                continue;
                            }
                            
                            cx.fingers.capture_digit(digit_id, area, options.sweep_area, e.time, t.abs);

                            let fde = Hit::FingerDown(FingerDownEvent {
                                window_id: e.window_id,
                                abs: t.abs,
                                digit_id,
                                device,
                                tap_count: cx.fingers.tap_count(),
                                modifiers: e.modifiers,
                                time: e.time,
                                rect,
                            });
<<<<<<< HEAD
                            if options.run_mark_as_handled_fn(&fde) {
                                t.handled.set(area);
                            }
                            return fde;
=======
>>>>>>> d4785a45
                        }
                        TouchState::Stop => {
                            let tap_count = cx.fingers.tap_count();
                            let rect = area.clipped_rect(&cx);
                            if let Some(capture) = cx.fingers.find_area_capture(area) {
                                return Hit::FingerUp(FingerUpEvent {
                                    abs_start: capture.abs_start,
                                    rect,
                                    window_id: e.window_id,
                                    abs: t.abs,
                                    digit_id,
                                    device,
                                    has_long_press_occurred: capture.has_long_press_occurred,
                                    tap_count,
                                    capture_time: capture.time,
                                    modifiers: e.modifiers,
                                    time: e.time,
                                    is_over: rect.contains(t.abs),
                                    is_sweep: false,
                                });
                            }
                        }
                        TouchState::Move => {
                            let tap_count = cx.fingers.tap_count();
                            //let hover_last = cx.fingers.get_hover_area(digit_id);
                            let rect = area.clipped_rect(&cx);
                            
                            //let handled_area = t.handled.get();
                            if !options.sweep_area.is_empty() {
                                if let Some(capture) = cx.fingers.find_digit_capture(digit_id) {
                                    if capture.switch_capture.is_none()
                                        && hit_test(t.abs, &rect, &options.margin)
                                    {
                                        if t.handled.get().is_empty() {
                                            if capture.area == area {
                                                let fme = Hit::FingerMove(FingerMoveEvent {
                                                    window_id: e.window_id,
                                                    abs: t.abs,
                                                    digit_id,
                                                    device,
                                                    tap_count,
                                                    modifiers: e.modifiers,
                                                    time: e.time,
                                                    abs_start: capture.abs_start,
                                                    rect,
                                                    is_over: true,
                                                });
<<<<<<< HEAD
                                                if options.run_mark_as_handled_fn(&fme) {
                                                    t.handled.set(area);
                                                }
                                                return fme;
=======
>>>>>>> d4785a45
                                            }
                                            else if capture.sweep_area == options.sweep_area { // take over the capture
                                                capture.switch_capture = Some(area);
                                                let fde = Hit::FingerDown(FingerDownEvent {
                                                    window_id: e.window_id,
                                                    abs: t.abs,
                                                    digit_id,
                                                    device,
                                                    tap_count: cx.fingers.tap_count(),
                                                    modifiers: e.modifiers,
                                                    time: e.time,
                                                    rect,
                                                });
<<<<<<< HEAD
                                                if options.run_mark_as_handled_fn(&fde) {
                                                    t.handled.set(area);
                                                }
                                                return fde;
=======
>>>>>>> d4785a45
                                            }
                                        }
                                    }
                                    else if capture.area == area { // we are not over the area
                                        if capture.switch_capture.is_none() {
                                            capture.switch_capture = Some(Area::Empty);
                                        }
                                        return Hit::FingerUp(FingerUpEvent {
                                            abs_start: capture.abs_start,
                                            rect,
                                            window_id: e.window_id,
                                            abs: t.abs,
                                            digit_id,
                                            device,
                                            has_long_press_occurred: capture.has_long_press_occurred,
                                            tap_count,
                                            capture_time: capture.time,
                                            modifiers: e.modifiers,
                                            time: e.time,
                                            is_sweep: true,
                                            is_over: false,
                                        });
                                    }
                                }
                            }
                            else if let Some(capture) = cx.fingers.find_area_capture(area) {
                                return Hit::FingerMove(FingerMoveEvent {
                                    window_id: e.window_id,
                                    abs: t.abs,
                                    digit_id,
                                    device,
                                    tap_count,
                                    modifiers: e.modifiers,
                                    time: e.time,
                                    abs_start: capture.abs_start,
                                    rect,
                                    is_over: hit_test(t.abs, &rect, &options.margin),
                                })
                            }
                        }
                        TouchState::Stable => {}
                    }
                }
            }
            Event::MouseMove(e) => { // ok so we dont get hovers
                if cx.fingers.test_sweep_lock(options.sweep_area) {
                    // log!("Skipping MouseMove, sweep_area: {:?}", options.sweep_area);
                    return Hit::Nothing
                }
                
                let digit_id = live_id!(mouse).into();
                
                let tap_count = cx.fingers.tap_count();
                let hover_last = cx.fingers.find_hover_area(digit_id);
                let rect = area.clipped_rect(&cx);
                
                if let Some((button, _window_id)) = cx.fingers.first_mouse_button {
                    let device = DigitDevice::Mouse {
                        button,
                    };
                    //let handled_area = e.handled.get();
                    if !options.sweep_area.is_empty() {
                        if let Some(capture) = cx.fingers.find_digit_capture(digit_id) {
                            if capture.switch_capture.is_none()
                                && hit_test(e.abs, &rect, &options.margin) {
                                if e.handled.get().is_empty() {
                                    if capture.area == area {
                                        let fme = Hit::FingerMove(FingerMoveEvent {
                                            window_id: e.window_id,
                                            abs: e.abs,
                                            digit_id,
                                            device,
                                            tap_count,
                                            modifiers: e.modifiers,
                                            time: e.time,
                                            abs_start: capture.abs_start,
                                            rect,
                                            is_over: true,
                                        });
                                        if options.run_mark_as_handled_fn(&fme) {
                                            e.handled.set(area);
                                        }
                                        return fme;
                                    }
                                    else if capture.sweep_area == options.sweep_area { // take over the capture
                                        capture.switch_capture = Some(area);
                                        cx.fingers.new_hover_area(digit_id, area);
                                        let fde = Hit::FingerDown(FingerDownEvent {
                                            window_id: e.window_id,
                                            abs: e.abs,
                                            digit_id,
                                            device,
                                            tap_count: cx.fingers.tap_count(),
                                            modifiers: e.modifiers,
                                            time: e.time,
                                            rect,
                                        });
                                        if options.run_mark_as_handled_fn(&fde) {
                                            e.handled.set(area);
                                        }
                                        return fde;
                                    }
                                }
                            }
                            else if capture.area == area { // we are not over the area
                                if capture.switch_capture.is_none() {
                                    capture.switch_capture = Some(Area::Empty);
                                }
                                return Hit::FingerUp(FingerUpEvent {
                                    abs_start: capture.abs_start,
                                    rect,
                                    window_id: e.window_id,
                                    abs: e.abs,
                                    digit_id,
                                    device,
                                    has_long_press_occurred: capture.has_long_press_occurred,
                                    tap_count,
                                    capture_time: capture.time,
                                    modifiers: e.modifiers,
                                    time: e.time,
                                    is_sweep: true,
                                    is_over: false,
                                });
                                
                            }
                        }
                    }
                    else if let Some(capture) = cx.fingers.find_area_capture(area) {
                        let event = Hit::FingerMove(FingerMoveEvent {
                            window_id: e.window_id,
                            abs: e.abs,
                            digit_id,
                            device,
                            tap_count,
                            modifiers: e.modifiers,
                            time: e.time,
                            abs_start: capture.abs_start,
                            rect,
                            is_over: hit_test(e.abs, &rect, &options.margin),
                        });
                        cx.fingers.new_hover_area(digit_id, area);
                        return event
                    }
                }
                else {
                    let device = DigitDevice::Mouse {
                        button: MouseButton::PRIMARY,
                    };
                    
                    let handled_area = e.handled.get();
                    
                    let fhe = FingerHoverEvent {
                        window_id: e.window_id,
                        abs: e.abs,
                        digit_id,
                        device,
                        modifiers: e.modifiers,
                        time: e.time,
                        rect,
                    };
                    
                    if hover_last == area {
                        if handled_area.is_empty() && hit_test(e.abs, &rect, &options.margin) {
                            let fhe = Hit::FingerHoverOver(fhe);
                            if options.run_mark_as_handled_fn(&fhe) {
                                e.handled.set(area);
                            }
                            cx.fingers.new_hover_area(digit_id, area);
                            return fhe;
                        }
                        else {
                            return Hit::FingerHoverOut(fhe);
                        }
                    }
                    else {
                        if handled_area.is_empty() && hit_test(e.abs, &rect, &options.margin) {
                            //let any_captured = cx.fingers.get_digit_for_captured_area(area);
                            cx.fingers.new_hover_area(digit_id, area);
                            let fhi = Hit::FingerHoverIn(fhe);
                            if options.run_mark_as_handled_fn(&fhi) {
                                e.handled.set(area);
                            }
                            return fhi;
                        }
                    }
                }
            },
            Event::MouseDown(e) => {
                if cx.fingers.test_sweep_lock(options.sweep_area) {
                    // log!("Skipping MouseDown, sweep_area: {:?}", options.sweep_area);
                    return Hit::Nothing
                }
                
                let digit_id = live_id!(mouse).into();
                
                if !options.capture_overload && !e.handled.get().is_empty() {
                    return Hit::Nothing
                }
                
                if cx.fingers.first_mouse_button.is_some() && cx.fingers.first_mouse_button.unwrap().0 != e.button{
                    return Hit::Nothing
                }
                
                let rect = area.clipped_rect(&cx);
                if !hit_test(e.abs, &rect, &options.margin) {
                    return Hit::Nothing
                }
                
                let device = DigitDevice::Mouse {
                    button: e.button,
                };
                
                if cx.fingers.find_digit_for_captured_area(area).is_some() {
                    return Hit::Nothing;
                }
                
                cx.fingers.capture_digit(digit_id, area, options.sweep_area, e.time, e.abs);
                cx.fingers.new_hover_area(digit_id, area);
                let fde = Hit::FingerDown(FingerDownEvent {
                    window_id: e.window_id,
                    abs: e.abs,
                    digit_id,
                    device,
                    tap_count: cx.fingers.tap_count(),
                    modifiers: e.modifiers,
                    time: e.time,
                    rect,
<<<<<<< HEAD
                });
                if options.run_mark_as_handled_fn(&fde) {
                    e.handled.set(area);
                }
                return fde;
=======
                })
>>>>>>> d4785a45
            },
            Event::MouseUp(e) => {
                if cx.fingers.test_sweep_lock(options.sweep_area) {
                    // log!("Skipping MouseUp, sweep_area: {:?}", options.sweep_area);
                    return Hit::Nothing
                }
                
                if cx.fingers.first_mouse_button.is_some() && cx.fingers.first_mouse_button.unwrap().0 != e.button {
                    return Hit::Nothing
                }
                
                let digit_id = live_id!(mouse).into();
                
                let device = DigitDevice::Mouse {
                    button: e.button,
                };
                let tap_count = cx.fingers.tap_count();
                let rect = area.clipped_rect(&cx);
                
                if let Some(capture) = cx.fingers.find_area_capture(area) {
                    let is_over = hit_test(e.abs, &rect, &options.margin);
                    let event = Hit::FingerUp(FingerUpEvent {
                        abs_start: capture.abs_start,
                        rect,
                        window_id: e.window_id,
                        abs: e.abs,
                        digit_id,
                        device,
                        has_long_press_occurred: capture.has_long_press_occurred,
                        tap_count,
                        capture_time: capture.time,
                        modifiers: e.modifiers,
                        time: e.time,
                        is_over,
                        is_sweep: false,
                    });
                    if is_over {
                        cx.fingers.new_hover_area(digit_id, area);
                    }
                    return event
                }
            },
            Event::MouseLeave(e) => {
                if cx.fingers.test_sweep_lock(options.sweep_area) {
                    // log!("Skipping MouseLeave, sweep_area: {:?}", options.sweep_area);
                    return Hit::Nothing;
                }
                let device = DigitDevice::Mouse { button: MouseButton::empty() };
                let digit_id = live_id!(mouse).into();
                let rect = area.clipped_rect(&cx);
                let hover_last = cx.fingers.find_hover_area(digit_id);
                let handled_area = e.handled.get();
                
                let fhe = FingerHoverEvent {
                    window_id: e.window_id,
                    abs: e.abs,
                    digit_id,
                    device,
                    modifiers: e.modifiers,
                    time: e.time,
                    rect,
                };
                if hover_last == area {
                    return Hit::FingerHoverOut(fhe);
                }
            },
            Event::LongPress(e) => {
                if cx.fingers.test_sweep_lock(options.sweep_area) {
                    log!("Skipping LongPress Hit, sweep_area: {:?}", options.sweep_area);
                    return Hit::Nothing
                }

                let rect = area.clipped_rect(&cx);
                if let Some(capture) = cx.fingers.find_area_capture(area) {
                    capture.has_long_press_occurred = true;
                    // No hit test is needed because we already did that in the previous
                    // FingerDown `capture` event that started the long press.
                    // Also, there is no need to include the starting position (`abs_start`)
                    // since it will always be identical to the `abs` position of the original capture.
                    let digit_id = live_id_num!(touch, e.uid).into();
                    let device = DigitDevice::Touch {
                        uid: e.uid,
                    };
                    return Hit::FingerLongPress(FingerLongPressEvent {
                        window_id: e.window_id,
                        abs: e.abs,
                        capture_time: capture.time,
                        time: e.time,
                        digit_id,
                        device,
                        rect,
                    });
                }
            },
            Event::DesignerPick(e) => {
               
                let rect = area.clipped_rect(&cx);
                if !hit_test(e.abs, &rect, &options.margin) {
                    return Hit::Nothing
                }
                // lets add our area to a handled vec?
                // but how will we communicate the widget?
                return Hit::DesignerPick(e.clone())
            },
            _ => ()
        };
        Hit::Nothing
    }
}<|MERGE_RESOLUTION|>--- conflicted
+++ resolved
@@ -957,13 +957,10 @@
                                 time: e.time,
                                 rect,
                             });
-<<<<<<< HEAD
                             if options.run_mark_as_handled_fn(&fde) {
                                 t.handled.set(area);
                             }
                             return fde;
-=======
->>>>>>> d4785a45
                         }
                         TouchState::Stop => {
                             let tap_count = cx.fingers.tap_count();
@@ -1011,13 +1008,10 @@
                                                     rect,
                                                     is_over: true,
                                                 });
-<<<<<<< HEAD
                                                 if options.run_mark_as_handled_fn(&fme) {
                                                     t.handled.set(area);
                                                 }
                                                 return fme;
-=======
->>>>>>> d4785a45
                                             }
                                             else if capture.sweep_area == options.sweep_area { // take over the capture
                                                 capture.switch_capture = Some(area);
@@ -1031,13 +1025,10 @@
                                                     time: e.time,
                                                     rect,
                                                 });
-<<<<<<< HEAD
                                                 if options.run_mark_as_handled_fn(&fde) {
                                                     t.handled.set(area);
                                                 }
                                                 return fde;
-=======
->>>>>>> d4785a45
                                             }
                                         }
                                     }
@@ -1265,15 +1256,11 @@
                     modifiers: e.modifiers,
                     time: e.time,
                     rect,
-<<<<<<< HEAD
                 });
                 if options.run_mark_as_handled_fn(&fde) {
                     e.handled.set(area);
                 }
                 return fde;
-=======
-                })
->>>>>>> d4785a45
             },
             Event::MouseUp(e) => {
                 if cx.fingers.test_sweep_lock(options.sweep_area) {
