#![allow(unused)]
#![allow(dead_code)]
use {
    std::{cell::Cell, ops::Deref},
    crate::{
        makepad_micro_serde::*,
        makepad_live_tokenizer::{LiveErrorOrigin, live_error_origin},
        makepad_live_compiler::{
            LivePropType,
            LiveType,
            LiveTypeField,
            LiveFieldKind,
            LiveNode,
            LiveId,
            LiveModuleId,
            LiveTypeInfo,
            LiveNodeSliceApi
        },
        live_traits::{LiveNew, LiveHook, LiveRegister, LiveHookDeref, LiveApplyValue, LiveApply,LiveApplyReset, Apply},
        makepad_derive_live::*,
        makepad_math::*,
        makepad_live_id::{FromLiveId, live_id, live_id_num},
        event::{
            event::{Event, Hit}
        },
        window::WindowId,
        cx::Cx,
        area::Area,
    },
};

// Mouse events


#[derive(Clone, Copy, Debug, Default, SerBin, DeBin, SerJson, DeJson, PartialEq)]
pub struct KeyModifiers {
    pub shift: bool,
    pub control: bool,
    pub alt: bool,
    pub logo: bool
}

impl KeyModifiers{
    /// Returns true if the primary key modifier is active (pressed).
    ///
    /// The primary modifier is Logo key (Command ⌘) on macOS
    /// and the Control key on all other platforms.
    pub fn is_primary(&self) -> bool {
        #[cfg(target_vendor = "apple")] {
            self.logo
        }
        #[cfg(not(target_vendor = "apple"))] {
            self.control
        }
    }

    fn any(&self)->bool{
        self.shift || self.control || self.alt || self.logo
    }
}


bitflags::bitflags! {
    /// A `u32` bit mask of all mouse buttons that were pressed
    /// during a given mouse event.
    ///
    /// This is a bit mask because it is possible for multiple buttons
    /// to be pressed simultaneously during a given input event.
    #[derive(Copy, Clone, Debug, Default, PartialEq, Eq)]
    #[doc(alias = "click")]
    pub struct MouseButton: u32 {
        /// The primary mouse button, typically the left-click button.
        #[doc(alias("left", "left-click"))]
        const PRIMARY =   1 << 0;
        /// The secondary mouse button, typically the right-click button.
        #[doc(alias("right", "right-click"))]
        const SECONDARY = 1 << 1;
        /// The middle mouse button, typically the scroll-wheel click button.
        #[doc(alias("scroll", "wheel"))]
        const MIDDLE =    1 << 2;
        /// The fourth mouse button, typically used for back navigation.
        const BACK =      1 << 3;
        /// The fifth mouse button, typically used for forward navigation.
        const FORWARD =   1 << 4;

        // Ensure that all bits are valid, such that no bits get truncated.
        const _ = !0;
    }
}
impl MouseButton {
    /// Returns true if the primary mouse button is pressed.
    pub fn is_primary(&self) -> bool {
        self.contains(MouseButton::PRIMARY)
    }
    /// Returns true if the secondary mouse button is pressed.
    pub fn is_secondary(&self) -> bool {
        self.contains(MouseButton::SECONDARY)
    }
    /// Returns true if the middle mouse button is pressed.
    pub fn is_middle(&self) -> bool {
        self.contains(MouseButton::MIDDLE)
    }
    /// Returns true if the back mouse button is pressed.
    pub fn is_back(&self) -> bool {
        self.contains(MouseButton::BACK)
    }
    /// Returns true if the forward mouse button is pressed.
    pub fn is_forward(&self) -> bool {
        self.contains(MouseButton::FORWARD)
    }
    /// Returns true if the `n`th button is pressed.
    ///
    /// The button values are:
    /// * n = 0: PRIMARY
    /// * n = 1: SECONDARY
    /// * n = 2: MIDDLE
    /// * n = 3: BACK
    /// * n = 4: FORWARD
    /// * n > 4: other/custom
    pub fn is_other_button(&self, n: u8) -> bool {
        self.bits() & (1 << n) != 0
    }
    /// Returns a `MouseButton` bit mask based on the raw button value: `1 << raw`.
    ///
    /// A raw button value is a number that represents a mouse button, like so:
    /// * 0: MouseButton::PRIMARY
    /// * 1: MouseButton::SECONDARY
    /// * 2: MouseButton::MIDDLE
    /// * 3: MouseButton::BACK
    /// * 4: MouseButton::FORWARD
    /// * etc.
    pub fn from_raw_button(raw: usize) -> MouseButton {
        MouseButton::from_bits_retain(1 << raw)
    }
}


#[derive(Clone, Debug)]
pub struct MouseDownEvent {
    pub abs: DVec2,
    pub button: MouseButton,
    pub window_id: WindowId,
    pub modifiers: KeyModifiers,
    pub handled: Cell<Area>,
    pub time: f64,
}


#[derive(Clone, Debug)]
pub struct MouseMoveEvent {
    pub abs: DVec2,
    pub window_id: WindowId,
    pub modifiers: KeyModifiers,
    pub time: f64,
    pub handled: Cell<Area>,
}

#[derive(Clone, Debug)]
pub struct MouseUpEvent {
    pub abs: DVec2,
    pub button: MouseButton,
    pub window_id: WindowId,
    pub modifiers: KeyModifiers,
    pub time: f64
}

#[derive(Clone, Debug)]
pub struct MouseLeaveEvent {
    pub abs: DVec2,
    pub window_id: WindowId,
    pub modifiers: KeyModifiers,
    pub time: f64,
    pub handled: Cell<Area>,
}

#[derive(Clone, Debug)]
pub struct ScrollEvent {
    pub window_id: WindowId,
    pub scroll: DVec2,
    pub abs: DVec2,
    pub modifiers: KeyModifiers,
    pub handled_x: Cell<bool>,
    pub handled_y: Cell<bool>,
    pub is_mouse: bool,
    pub time: f64
}


// Touch events

#[derive(Clone, Copy, Debug)]
pub enum TouchState {
    Start,
    Stop,
    Move,
    Stable
}

#[derive(Clone, Debug)]
pub struct TouchPoint {
    pub state: TouchState,
    pub abs: DVec2,
    pub time: f64,
    pub uid: u64,
    pub rotation_angle: f64,
    pub force: f64,
    pub radius: DVec2,
    pub handled: Cell<Area>,
    pub sweep_lock: Cell<Area>,
}

#[derive(Clone, Debug)]
pub struct TouchUpdateEvent {
    pub time: f64,
    pub window_id: WindowId,
    pub modifiers: KeyModifiers,
    pub touches: Vec<TouchPoint>,
}


// Finger API


#[derive(Clone, Copy, Default, Debug, Live)]
#[live_ignore]
pub struct Margin {
    #[live] pub left: f64,
    #[live] pub top: f64,
    #[live] pub right: f64,
    #[live] pub bottom: f64
}
impl LiveRegister for Margin{}

impl LiveHook for Margin {
    fn skip_apply(&mut self, _cx: &mut Cx, _apply: &mut Apply, index: usize, nodes: &[LiveNode]) -> Option<usize> {
        if let Some(v) = nodes[index].value.as_float() {
            *self = Self {left: v, top: v, right: v, bottom: v};
            Some(index + 1)
        }
        else {
            None
        }
    }
}

impl Margin {
    pub fn left_top(&self) -> DVec2 {
        dvec2(self.left, self.top)
    }
    pub fn right_bottom(&self) -> DVec2 {
        dvec2(self.right, self.bottom)
    }
    pub fn size(&self) -> DVec2 {
        dvec2(self.left + self.right, self.top + self.bottom)
    }
    pub fn width(&self) -> f64 {
        self.left + self.right
    }
    pub fn height(&self) -> f64 {
        self.top + self.bottom
    }
    
    pub fn rect_contains_with_margin(pos: DVec2, rect: &Rect, margin: &Option<Margin>) -> bool {
        if let Some(margin) = margin {
            return
            pos.x >= rect.pos.x - margin.left
                && pos.x <= rect.pos.x + rect.size.x + margin.right
                && pos.y >= rect.pos.y - margin.top
                && pos.y <= rect.pos.y + rect.size.y + margin.bottom;
        }
        else {
            return rect.contains(pos);
        }
    }
}

pub const TAP_COUNT_TIME: f64 = 0.5;
pub const TAP_COUNT_DISTANCE: f64 = 10.0;

#[derive(Clone, Debug, Default, Eq, Hash, Copy, PartialEq, FromLiveId)]
pub struct DigitId(pub LiveId);

#[derive(Default, Clone)]
pub struct CxDigitCapture {
    digit_id: DigitId,
    pub area: Area,
    pub sweep_area: Area,
    pub switch_capture: Option<Area>,
    pub time: f64,
    pub abs_start: DVec2,
}

#[derive(Default, Clone)]
pub struct CxDigitTap {
    digit_id: DigitId,
    last_pos: DVec2,
    last_time: f64,
    count: u32
}

#[derive(Default, Clone)]
pub struct CxDigitHover {
    digit_id: DigitId,
    new_area: Area,
    area: Area,
}

#[derive(Default, Clone)]
pub struct CxFingers {
    pub first_mouse_button: Option<(MouseButton, WindowId)>,
    captures: Vec<CxDigitCapture>,
    tap: CxDigitTap,
    hovers: Vec<CxDigitHover>,
    sweep_lock: Option<Area>,
}

impl CxFingers {
    /*
    pub (crate) fn get_captured_area(&self, digit_id: DigitId) -> Area {
        if let Some(cxdigit) = self.captures.iter().find( | v | v.digit_id == digit_id) {
            cxdigit.area
        }
        else {
            Area::Empty
        }
    }*/
    /*
    pub (crate) fn get_capture_time(&self, digit_id: DigitId) -> f64 {
        if let Some(cxdigit) = self.captures.iter().find( | v | v.digit_id == digit_id) {
            cxdigit.time
        }
        else {
            0.0
        }
    }*/
    
    pub (crate) fn find_digit_for_captured_area(&self, area: Area) -> Option<DigitId> {
        if let Some(digit) = self.captures.iter().find( | d | d.area == area) {
            return Some(digit.digit_id)
        }
        None
    }
    
    pub (crate) fn update_area(&mut self, old_area: Area, new_area: Area) {
        for hover in &mut self.hovers {
            if hover.area == old_area {
                hover.area = new_area;
            }
        }
        for capture in &mut self.captures {
            if capture.area == old_area {
                capture.area = new_area;
            }
            if capture.sweep_area == old_area {
                capture.sweep_area = new_area;
            }
        }
        if self.sweep_lock == Some(old_area) {
            self.sweep_lock = Some(new_area);
        }
    }
    
    pub (crate) fn new_hover_area(&mut self, digit_id: DigitId, new_area: Area) {
        for hover in &mut self.hovers {
            if hover.digit_id == digit_id {
                hover.new_area = new_area;
                return
            }
        }
        self.hovers.push(CxDigitHover {
            digit_id,
            area: Area::Empty,
            new_area,
        })
    }
    
    pub (crate) fn find_hover_area(&self, digit: DigitId) -> Area {
        for hover in &self.hovers {
            if hover.digit_id == digit {
                return hover.area
            }
        }
        Area::Empty
    }
    
    pub (crate) fn cycle_hover_area(&mut self, digit_id: DigitId) {
        if let Some(hover) = self.hovers.iter_mut().find( | v | v.digit_id == digit_id) {
            hover.area = hover.new_area;
            hover.new_area = Area::Empty;
        }
    }
    
    pub (crate) fn capture_digit(&mut self, digit_id: DigitId, area: Area, sweep_area: Area, time: f64, abs_start: DVec2) {
        /*if let Some(capture) = self.captures.iter_mut().find( | v | v.digit_id == digit_id) {
            capture.sweep_area = sweep_area;
            capture.area = area;
            capture.time = time;
            capture.abs_start = abs_start;
        }
        else {*/
        self.captures.push(CxDigitCapture {
            sweep_area,
            digit_id,
            area,
            time,
            abs_start,
            switch_capture: None
        })
        /*}*/
    }
    
    pub (crate) fn find_digit_capture(&mut self, digit_id: DigitId) -> Option<&mut CxDigitCapture> {
        self.captures.iter_mut().find( | v | v.digit_id == digit_id)
    }
    
    
    pub (crate) fn find_area_capture(&mut self, area: Area) -> Option<&mut CxDigitCapture> {
        self.captures.iter_mut().find( | v | v.area == area)
    }
    
    pub fn is_area_captured(&self, area: Area) -> bool {
        self.captures.iter().find( | v | v.area == area).is_some()
    }
    
    pub fn any_areas_captured(&self) -> bool {
        self.captures.len() > 0
    }
    
    pub (crate) fn release_digit(&mut self, digit_id: DigitId) {
        while let Some(index) = self.captures.iter_mut().position( | v | v.digit_id == digit_id) {
            self.captures.remove(index);
        }
    }
    
    pub (crate) fn remove_hover(&mut self, digit_id: DigitId) {
        while let Some(index) = self.hovers.iter_mut().position( | v | v.digit_id == digit_id) {
            self.hovers.remove(index);
        }
    }
    
    pub (crate) fn tap_count(&self) -> u32 {
        self.tap.count
    }
    
    pub (crate) fn process_tap_count(&mut self, pos: DVec2, time: f64) -> u32 {
        if (time - self.tap.last_time) < TAP_COUNT_TIME
            && pos.distance(&self.tap.last_pos) < TAP_COUNT_DISTANCE {
            self.tap.count += 1;
        }
        else {
            self.tap.count = 1;
        }
        self.tap.last_pos = pos;
        self.tap.last_time = time;
        return self.tap.count
    }
    
    pub (crate) fn process_touch_update_start(&mut self, time: f64, touches: &[TouchPoint]) {
        for touch in touches {
            if let TouchState::Start = touch.state {
                self.process_tap_count(touch.abs, time);
            }
        }
    }
    
    pub (crate) fn process_touch_update_end(&mut self, touches: &[TouchPoint]) {
        for touch in touches {
            let digit_id = live_id_num!(touch, touch.uid).into();
            match touch.state {
                TouchState::Stop => {
                    self.release_digit(digit_id);
                    self.remove_hover(digit_id);
                }
                TouchState::Start | TouchState::Move | TouchState::Stable => {
                    self.cycle_hover_area(digit_id);
                }
            }
        }
        self.switch_captures();
    }
    
    pub (crate) fn mouse_down(&mut self, button: MouseButton, window_id: WindowId) {
        if self.first_mouse_button.is_none() {
            self.first_mouse_button = Some((button, window_id));
        }
    }
    
    pub (crate) fn switch_captures(&mut self) {
        for capture in &mut self.captures {
            if let Some(area) = capture.switch_capture {
                capture.area = area;
                capture.switch_capture = None;
            }
        }
    }
    
    pub (crate) fn mouse_up(&mut self, button: MouseButton) {
        match self.first_mouse_button {
            Some((fmb, _)) if fmb == button => {
                self.first_mouse_button = None;
                let digit_id = live_id!(mouse).into();
                self.release_digit(digit_id);
            }
            _ => { }
        }
    }
    
    pub (crate) fn test_sweep_lock(&mut self, sweep_area: Area) -> bool {
        if let Some(lock) = self.sweep_lock {
            if lock != sweep_area {
                return true
            }
        }
        false
    }
    
    pub fn sweep_lock(&mut self, area: Area) {
        if self.sweep_lock.is_none() {
            self.sweep_lock = Some(area);
        }
    }
    
    pub fn sweep_unlock(&mut self, area: Area) {
        if self.sweep_lock == Some(area) {
            self.sweep_lock = None;
        }
    }
    
}

#[derive(Clone, Copy, Debug)]
pub enum DigitDevice {
    Mouse {
        button: MouseButton,
    },
    Touch {
        uid: u64
    },
    XR {}
}

impl DigitDevice {
    /// Returns true if this device is a touch device.
    pub fn is_touch(&self) -> bool {if let DigitDevice::Touch {..} = self {true}else {false}}
    /// Returns true if this device is a mouse.
    pub fn is_mouse(&self) -> bool {if let DigitDevice::Mouse {..} = self {true}else {false}}
    /// Returns true if this device is an XR device.
    pub fn is_xr(&self) -> bool {if let DigitDevice::XR {..} = self {true}else {false}}

    /// Returns true if this device can hover: either a mouse or an XR device.
    pub fn has_hovers(&self) -> bool {self.is_mouse() || self.is_xr()}
    /// Returns the `MouseButton` if this device is a mouse; otherwise `None`.
    pub fn mouse_button(&self) -> Option<MouseButton> {if let DigitDevice::Mouse {button} = self {Some(*button)}else {None}}
    /// Returns the `uid` of the touch device if this device is a touch device; otherwise `None`.
    pub fn touch_uid(&self) -> Option<u64> {if let DigitDevice::Touch {uid} = self {Some(*uid)}else {None}}

    /// Returns true if this is a *primary* mouse button hit *or* any touch hit.
    pub fn is_primary_hit(&self) -> bool {
        match self {
            DigitDevice::Mouse { button } => button.is_primary(),
            DigitDevice::Touch {..} => true,
            DigitDevice::XR { } => false,
        }
    }
    // pub fn xr_input(&self) -> Option<usize> {if let DigitDevice::XR(input) = self {Some(*input)}else {None}}
}


#[derive(Clone, Copy, Debug)]
pub struct FingerDownEvent {
    pub window_id: WindowId,
    pub abs: DVec2,
    
    pub digit_id: DigitId,
    pub device: DigitDevice,
    
    pub tap_count: u32,
    pub modifiers: KeyModifiers,
    pub time: f64,
    pub rect: Rect,
}
impl Deref for FingerDownEvent {
    type Target = DigitDevice;
    fn deref(&self) -> &DigitDevice {
        &self.device
    }
}
impl FingerDownEvent {
    pub fn mod_control(&self) -> bool {self.modifiers.control}
    pub fn mod_alt(&self) -> bool {self.modifiers.alt}
    pub fn mod_shift(&self) -> bool {self.modifiers.shift}
    pub fn mod_logo(&self) -> bool {self.modifiers.logo}
}

#[derive(Clone, Copy, Debug)]
pub struct FingerMoveEvent {
    pub window_id: WindowId,
    pub abs: DVec2,
    pub digit_id: DigitId,
    pub device: DigitDevice,
    
    pub tap_count: u32,
    pub modifiers: KeyModifiers,
    pub time: f64,
    
    pub abs_start: DVec2,
    pub rect: Rect,
    pub is_over: bool,
}
impl Deref for FingerMoveEvent {
    type Target = DigitDevice;
    fn deref(&self) -> &DigitDevice {
        &self.device
    }
}
impl FingerMoveEvent {
    pub fn move_distance(&self) -> f64 {
        ((self.abs_start.x - self.abs.x).powf(2.) + (self.abs_start.y - self.abs.y).powf(2.)).sqrt()
    }
}

#[derive(Clone, Copy, Debug)]
pub struct FingerUpEvent {
    pub window_id: WindowId,
    pub abs: DVec2,
    pub capture_time: f64,
    
    pub digit_id: DigitId,
    pub device: DigitDevice,
    
    pub tap_count: u32,
    pub modifiers: KeyModifiers,
    pub time: f64,
    pub abs_start: DVec2,
    pub rect: Rect,
    pub is_over: bool,
    pub is_sweep: bool
}
impl Deref for FingerUpEvent {
    type Target = DigitDevice;
    fn deref(&self) -> &DigitDevice {
        &self.device
    }
}
impl FingerUpEvent {
    pub fn was_tap(&self) -> bool {
        self.time - self.capture_time < TAP_COUNT_TIME &&
        (self.abs_start - self.abs).length() < TAP_COUNT_DISTANCE
    }
    
    pub fn was_long_press(&self) -> bool {
        self.time - self.capture_time >= TAP_COUNT_TIME &&
        (self.abs_start - self.abs).length() < TAP_COUNT_DISTANCE
    }
}

<<<<<<< HEAD
#[derive(Clone, Copy, Debug, PartialEq)]
=======
#[derive(Clone, Debug, Default, PartialEq)]
>>>>>>> 7b53ac8c
pub enum HoverState {
    In,
    #[default]
    Over,
    Out
}

<<<<<<< HEAD
impl Default for HoverState {
    fn default() -> HoverState {
        HoverState::Over
    }
}

#[derive(Clone, Copy, Debug)]
=======
#[derive(Clone, Debug)]
>>>>>>> 7b53ac8c
pub struct FingerHoverEvent {
    pub window_id: WindowId,
    pub abs: DVec2,
    pub digit_id: DigitId,
    pub device: DigitDevice,
    pub modifiers: KeyModifiers,
    pub time: f64,
    pub rect: Rect,
}

#[derive(Clone, Copy, Debug)]
pub struct FingerScrollEvent {
    pub window_id: WindowId,
    pub digit_id: DigitId,
    pub abs: DVec2,
    pub scroll: DVec2,
    pub device: DigitDevice,
    pub modifiers: KeyModifiers,
    pub time: f64,
    pub rect: Rect,
}

/*
pub enum HitTouch {
    Single,
    Multi
}*/


// Status


#[derive(Clone, Debug)]
pub struct HitOptions<H: FnMut(&Hit) -> bool = fn(&Hit) -> bool> {
    pub margin: Option<Margin>,
    pub sweep_area: Area,
    pub capture_overload: bool,
    /// A callback that can be used to mark a `Hit` as handled.
    /// If `None`, the default behavior is to return `true`, i.e.,
    /// to mark the `Hit` as handled.
    ///
    /// Marking a `Hit` as "handled" means that it will not be delivered
    /// to child widgets. This is useful when you want to prevent
    /// a `Hit` from being delivered to a child widget.
    ///
    /// If the callback returns `false`, the `Hit` is not marked as handled.
    /// This is useful when you want to allow a `Hit` to be handled in a given widget
    /// AND to be handled by that widgets' child widgets.
    pub mark_as_handled_fn: Option<H>,
}
impl Default for HitOptions {
    fn default() -> Self {
        Self {
            margin: None,
            sweep_area: Area::Empty,
            capture_overload: false,
            mark_as_handled_fn: None,
        }
    }
}

impl<H: FnMut(&Hit) -> bool> HitOptions<H> {
    pub fn with_sweep_area(self, area: Area) -> Self {
        Self {
            sweep_area: area,
            ..self
        }
    }
    pub fn with_margin(self, margin: Margin) -> Self {
        Self {
            margin: Some(margin),
            ..self
        }
    }
    pub fn with_capture_overload(self, capture_overload:bool) -> Self {
        Self {
            capture_overload,
            ..self
        }
    }

    /// See [`HitOptions::mark_as_handled_fn`].
    pub fn with_mark_as_handled_fn(self, mark_as_handled_fn: H) -> Self {
        Self {
            mark_as_handled_fn: Some(mark_as_handled_fn),
            ..self
        }
    }

    fn run_mark_as_handled_fn(&mut self, fei: &Hit) -> bool {
        if let Some(mark_as_handled_fn) = self.mark_as_handled_fn.as_mut() {
            mark_as_handled_fn(fei)
        } else {
            true
        }
    }
}


impl Event {
    pub fn hits(&self, cx: &mut Cx, area: Area) -> Hit {
        self.hits_with_options(cx, area, HitOptions::default())
    }

    pub fn hits_with_test<F>(&self, cx: &mut Cx, area: Area, hit_test: F) -> Hit
    where F: Fn(DVec2, &Rect, &Option<Margin>)->bool{
        self.hits_with_options_and_test(cx, area,  HitOptions::default(), hit_test)
    }

    pub fn hits_with_sweep_area(&self, cx: &mut Cx, area: Area, sweep_area: Area) -> Hit {
        self.hits_with_options(cx, area, HitOptions::default().with_sweep_area(sweep_area))
    }
    
    pub fn hits_with_capture_overload(&self, cx: &mut Cx, area: Area, capture_overload: bool) -> Hit {
        self.hits_with_options(cx, area, HitOptions::default().with_capture_overload(capture_overload))
    }

    /// See [`HitOptions::mark_as_handled_fn`].
    pub fn hits_with_mark_as_handled_fn<H>(&self, cx: &mut Cx, area: Area, mark_as_handled_fn: H) -> Hit
    where
        H: FnMut(&Hit) -> bool
    {
        self.hits_with_options(
            cx,
            area,
            HitOptions::<H> {
                margin: None,
                sweep_area: Area::Empty,
                capture_overload: false,
                mark_as_handled_fn: Some(mark_as_handled_fn),
            }
        )
    }

    /// See [`HitOptions::mark_as_handled_fn`] for mroe info about the `H` parameter.
    pub fn hits_with_options<H>(&self, cx: &mut Cx, area: Area, options: HitOptions<H>) -> Hit
    where
        H: FnMut(&Hit) -> bool,
    {
        self.hits_with_options_and_test(cx, area, options, |abs, rect, margin|{
            Margin::rect_contains_with_margin(abs, rect, margin)
        })
    }

    /// See [`HitOptions::mark_as_handled_fn`] for mroe info about the `H` parameter.
    pub fn hits_with_options_and_test<F, H>(&self, cx: &mut Cx, area: Area, mut options: HitOptions<H>, hit_test: F) -> Hit
    where
        F: Fn(DVec2, &Rect, &Option<Margin>) -> bool,
        H: FnMut(&Hit) -> bool,
    {
        if !area.is_valid(cx) {
            return Hit::Nothing
        }
        match self {
            Event::KeyFocus(kf) => {
                if area == kf.prev {
                    return Hit::KeyFocusLost(kf.clone())
                }
                else if area == kf.focus {
                    return Hit::KeyFocus(kf.clone())
                }
            },
            Event::KeyDown(kd) => {
                if cx.keyboard.has_key_focus(area) {
                    return Hit::KeyDown(kd.clone())
                }
            },
            Event::KeyUp(ku) => {
                if cx.keyboard.has_key_focus(area) {
                    return Hit::KeyUp(ku.clone())
                }
            },
            Event::TextInput(ti) => {
                if cx.keyboard.has_key_focus(area) {
                    return Hit::TextInput(ti.clone())
                }
            },
            Event::TextCopy(tc) => {
                if cx.keyboard.has_key_focus(area) {
                    return Hit::TextCopy(tc.clone());
                }
            },
            Event::TextCut(tc) => {
                if cx.keyboard.has_key_focus(area) {
                    return Hit::TextCut(tc.clone());
                }
            },
            Event::Scroll(e) => {
                let digit_id = live_id!(mouse).into();
                
                let rect = area.clipped_rect(&cx);
                if hit_test(e.abs, &rect, &options.margin) {
                    //fe.handled = true;
                    let device = DigitDevice::Mouse {
                        button: MouseButton::PRIMARY,
                    };
                    return Hit::FingerScroll(FingerScrollEvent {
                        abs: e.abs,
                        rect,
                        window_id: e.window_id,
                        digit_id,
                        device,
                        modifiers: e.modifiers,
                        time: e.time,
                        scroll: e.scroll
                    })
                }
            },
            Event::TouchUpdate(e) => {
                if cx.fingers.test_sweep_lock(options.sweep_area) {
                    return Hit::Nothing
                }
                for t in &e.touches {
                    let digit_id = live_id_num!(touch, t.uid).into();
                    let device = DigitDevice::Touch {
                        uid: t.uid,
                    };
                    
                    match t.state {
                        TouchState::Start => {
                            
                            if !options.capture_overload && !t.handled.get().is_empty() {
                                continue;
                            }
                            
                            if cx.fingers.find_area_capture(area).is_some(){
                                continue;
                            }
                            
                            let rect = area.clipped_rect(&cx);
                            if !hit_test(t.abs, &rect, &options.margin) {
                                continue;
                            }
                            
                            cx.fingers.capture_digit(digit_id, area, options.sweep_area, e.time, t.abs);

                            let fde = Hit::FingerDown(FingerDownEvent {
                                window_id: e.window_id,
                                abs: t.abs,
                                digit_id,
                                device,
                                tap_count: cx.fingers.tap_count(),
                                modifiers: e.modifiers,
                                time: e.time,
                                rect,
                            });
                            if options.run_mark_as_handled_fn(&fde) {
                                t.handled.set(area);
                            }
                            return fde;
                        }
                        TouchState::Stop => {
                            let tap_count = cx.fingers.tap_count();
                            let rect = area.clipped_rect(&cx);
                            if let Some(capture) = cx.fingers.find_area_capture(area) {
                                return Hit::FingerUp(FingerUpEvent {
                                    abs_start: capture.abs_start,
                                    rect,
                                    window_id: e.window_id,
                                    abs: t.abs,
                                    digit_id,
                                    device,
                                    tap_count,
                                    capture_time: capture.time,
                                    modifiers: e.modifiers,
                                    time: e.time,
                                    is_over: rect.contains(t.abs),
                                    is_sweep: false,
                                })
                            }
                        }
                        TouchState::Move => {
                            let tap_count = cx.fingers.tap_count();
                            //let hover_last = cx.fingers.get_hover_area(digit_id);
                            let rect = area.clipped_rect(&cx);
                            
                            //let handled_area = t.handled.get();
                            if !options.sweep_area.is_empty() {
                                if let Some(capture) = cx.fingers.find_digit_capture(digit_id) {
                                    if capture.switch_capture.is_none()
                                        && hit_test(t.abs, &rect, &options.margin) {
                                        if t.handled.get().is_empty() {
                                            if capture.area == area {
                                                let fme = Hit::FingerMove(FingerMoveEvent {
                                                    window_id: e.window_id,
                                                    abs: t.abs,
                                                    digit_id,
                                                    device,
                                                    tap_count,
                                                    modifiers: e.modifiers,
                                                    time: e.time,
                                                    abs_start: capture.abs_start,
                                                    rect,
                                                    is_over: true,
                                                });
                                                if options.run_mark_as_handled_fn(&fme) {
                                                    t.handled.set(area);
                                                }
                                                return fme;
                                            }
                                            else if capture.sweep_area == options.sweep_area { // take over the capture
                                                capture.switch_capture = Some(area);
                                                let fde = Hit::FingerDown(FingerDownEvent {
                                                    window_id: e.window_id,
                                                    abs: t.abs,
                                                    digit_id,
                                                    device,
                                                    tap_count: cx.fingers.tap_count(),
                                                    modifiers: e.modifiers,
                                                    time: e.time,
                                                    rect,
                                                });
                                                if options.run_mark_as_handled_fn(&fde) {
                                                    t.handled.set(area);
                                                }
                                                return fde;
                                            }
                                        }
                                    }
                                    else if capture.area == area { // we are not over the area
                                        if capture.switch_capture.is_none() {
                                            capture.switch_capture = Some(Area::Empty);
                                        }
                                        return Hit::FingerUp(FingerUpEvent {
                                            abs_start: capture.abs_start,
                                            rect,
                                            window_id: e.window_id,
                                            abs: t.abs,
                                            digit_id,
                                            device,
                                            tap_count,
                                            capture_time: capture.time,
                                            modifiers: e.modifiers,
                                            time: e.time,
                                            is_sweep: true,
                                            is_over: false,
                                        });
                                    }
                                }
                            }
                            else if let Some(capture) = cx.fingers.find_area_capture(area) {
                                return Hit::FingerMove(FingerMoveEvent {
                                    window_id: e.window_id,
                                    abs: t.abs,
                                    digit_id,
                                    device,
                                    tap_count,
                                    modifiers: e.modifiers,
                                    time: e.time,
                                    abs_start: capture.abs_start,
                                    rect,
                                    is_over: hit_test(t.abs, &rect, &options.margin),
                                })
                            }
                        }
                        TouchState::Stable => {}
                    }
                }
            }
            Event::MouseMove(e) => { // ok so we dont get hovers
                if cx.fingers.test_sweep_lock(options.sweep_area) {
                    return Hit::Nothing
                }
                
                let digit_id = live_id!(mouse).into();
                
                let tap_count = cx.fingers.tap_count();
                let hover_last = cx.fingers.find_hover_area(digit_id);
                let rect = area.clipped_rect(&cx);
                
                if let Some((button, _window_id)) = cx.fingers.first_mouse_button {
                    let device = DigitDevice::Mouse {
                        button,
                    };
                    //let handled_area = e.handled.get();
                    if !options.sweep_area.is_empty() {
                        if let Some(capture) = cx.fingers.find_digit_capture(digit_id) {
                            if capture.switch_capture.is_none()
                                && hit_test(e.abs, &rect, &options.margin) {
                                if e.handled.get().is_empty() {
                                    if capture.area == area {
                                        let fme = Hit::FingerMove(FingerMoveEvent {
                                            window_id: e.window_id,
                                            abs: e.abs,
                                            digit_id,
                                            device,
                                            tap_count,
                                            modifiers: e.modifiers,
                                            time: e.time,
                                            abs_start: capture.abs_start,
                                            rect,
                                            is_over: true,
                                        });
                                        if options.run_mark_as_handled_fn(&fme) {
                                            e.handled.set(area);
                                        }
                                        return fme;
                                    }
                                    else if capture.sweep_area == options.sweep_area { // take over the capture
                                        capture.switch_capture = Some(area);
                                        cx.fingers.new_hover_area(digit_id, area);
                                        let fde = Hit::FingerDown(FingerDownEvent {
                                            window_id: e.window_id,
                                            abs: e.abs,
                                            digit_id,
                                            device,
                                            tap_count: cx.fingers.tap_count(),
                                            modifiers: e.modifiers,
                                            time: e.time,
                                            rect,
                                        });
                                        if options.run_mark_as_handled_fn(&fde) {
                                            e.handled.set(area);
                                        }
                                        return fde;
                                    }
                                }
                            }
                            else if capture.area == area { // we are not over the area
                                if capture.switch_capture.is_none() {
                                    capture.switch_capture = Some(Area::Empty);
                                }
                                return Hit::FingerUp(FingerUpEvent {
                                    abs_start: capture.abs_start,
                                    rect,
                                    window_id: e.window_id,
                                    abs: e.abs,
                                    digit_id,
                                    device,
                                    tap_count,
                                    capture_time: capture.time,
                                    modifiers: e.modifiers,
                                    time: e.time,
                                    is_sweep: true,
                                    is_over: false,
                                });
                                
                            }
                        }
                    }
                    else if let Some(capture) = cx.fingers.find_area_capture(area) {
                        let event = Hit::FingerMove(FingerMoveEvent {
                            window_id: e.window_id,
                            abs: e.abs,
                            digit_id,
                            device,
                            tap_count,
                            modifiers: e.modifiers,
                            time: e.time,
                            abs_start: capture.abs_start,
                            rect,
                            is_over: hit_test(e.abs, &rect, &options.margin),
                        });
                        cx.fingers.new_hover_area(digit_id, area);
                        return event
                    }
                }
                else {
                    let device = DigitDevice::Mouse {
                        button: MouseButton::PRIMARY,
                    };
                    
                    let handled_area = e.handled.get();
                    
                    let fhe = FingerHoverEvent {
                        window_id: e.window_id,
                        abs: e.abs,
                        digit_id,
                        device,
                        modifiers: e.modifiers,
                        time: e.time,
                        rect,
                    };
                    
                    if hover_last == area {
                        if handled_area.is_empty() && hit_test(e.abs, &rect, &options.margin) {
                            let fhe = Hit::FingerHoverOver(fhe);
                            if options.run_mark_as_handled_fn(&fhe) {
                                e.handled.set(area);
                            }
                            cx.fingers.new_hover_area(digit_id, area);
                            return fhe;
                        }
                        else {
                            return Hit::FingerHoverOut(fhe);
                        }
                    }
                    else {
                        if handled_area.is_empty() && hit_test(e.abs, &rect, &options.margin) {
                            //let any_captured = cx.fingers.get_digit_for_captured_area(area);
                            cx.fingers.new_hover_area(digit_id, area);
                            let fhi = Hit::FingerHoverIn(fhe);
                            if options.run_mark_as_handled_fn(&fhi) {
                                e.handled.set(area);
                            }
                            return fhi;
                        }
                    }
                }
            },
            Event::MouseDown(e) => {
                if cx.fingers.test_sweep_lock(options.sweep_area) {
                    return Hit::Nothing
                }
                
                let digit_id = live_id!(mouse).into();
                
                if !options.capture_overload && !e.handled.get().is_empty() {
                    return Hit::Nothing
                }
                
                if cx.fingers.first_mouse_button.is_some() && cx.fingers.first_mouse_button.unwrap().0 != e.button{
                    return Hit::Nothing
                }
                
                let rect = area.clipped_rect(&cx);
                if !hit_test(e.abs, &rect, &options.margin) {
                    return Hit::Nothing
                }
                
                let device = DigitDevice::Mouse {
                    button: e.button,
                };
                
                if cx.fingers.find_digit_for_captured_area(area).is_some() {
                    return Hit::Nothing;
                }
                
                cx.fingers.capture_digit(digit_id, area, options.sweep_area, e.time, e.abs);
                cx.fingers.new_hover_area(digit_id, area);
                let fde = Hit::FingerDown(FingerDownEvent {
                    window_id: e.window_id,
                    abs: e.abs,
                    digit_id,
                    device,
                    tap_count: cx.fingers.tap_count(),
                    modifiers: e.modifiers,
                    time: e.time,
                    rect,
                });
                if options.run_mark_as_handled_fn(&fde) {
                    e.handled.set(area);
                }
                return fde;
            },
            Event::MouseUp(e) => {
                if cx.fingers.test_sweep_lock(options.sweep_area) {
                    return Hit::Nothing
                }
                
                if cx.fingers.first_mouse_button.is_some() && cx.fingers.first_mouse_button.unwrap().0 != e.button {
                    return Hit::Nothing
                }
                
                let digit_id = live_id!(mouse).into();
                
                let device = DigitDevice::Mouse {
                    button: e.button,
                };
                let tap_count = cx.fingers.tap_count();
                let rect = area.clipped_rect(&cx);
                
                if let Some(capture) = cx.fingers.find_area_capture(area) {
                    let is_over = hit_test(e.abs, &rect, &options.margin);
                    let event = Hit::FingerUp(FingerUpEvent {
                        abs_start: capture.abs_start,
                        rect,
                        window_id: e.window_id,
                        abs: e.abs,
                        digit_id,
                        device,
                        tap_count,
                        capture_time: capture.time,
                        modifiers: e.modifiers,
                        time: e.time,
                        is_over,
                        is_sweep: false,
                    });
                    if is_over {
                        cx.fingers.new_hover_area(digit_id, area);
                    }
                    return event
                }
            },
            Event::MouseLeave(e) => {
                if cx.fingers.test_sweep_lock(options.sweep_area) {
                    return Hit::Nothing;
                }
                let device = DigitDevice::Mouse { button: MouseButton::empty() };
                let digit_id = live_id!(mouse).into();
                let rect = area.clipped_rect(&cx);
                let hover_last = cx.fingers.find_hover_area(digit_id);
                let handled_area = e.handled.get();
                
                let fhe = FingerHoverEvent {
                    window_id: e.window_id,
                    abs: e.abs,
                    digit_id,
                    device,
                    modifiers: e.modifiers,
                    time: e.time,
                    rect,
                };
                if hover_last == area {
                    return Hit::FingerHoverOut(fhe);
                }
            },
            Event::DesignerPick(e) => {
               
                let rect = area.clipped_rect(&cx);
                if !hit_test(e.abs, &rect, &options.margin) {
                    return Hit::Nothing
                }
                // lets add our area to a handled vec?
                // but how will we communicate the widget?
                return Hit::DesignerPick(e.clone())
            },
            _ => ()
        };
        Hit::Nothing
    }
}<|MERGE_RESOLUTION|>--- conflicted
+++ resolved
@@ -654,11 +654,7 @@
     }
 }
 
-<<<<<<< HEAD
-#[derive(Clone, Copy, Debug, PartialEq)]
-=======
-#[derive(Clone, Debug, Default, PartialEq)]
->>>>>>> 7b53ac8c
+#[derive(Clone, Copy, Debug, Default, PartialEq)]
 pub enum HoverState {
     In,
     #[default]
@@ -666,17 +662,7 @@
     Out
 }
 
-<<<<<<< HEAD
-impl Default for HoverState {
-    fn default() -> HoverState {
-        HoverState::Over
-    }
-}
-
 #[derive(Clone, Copy, Debug)]
-=======
-#[derive(Clone, Debug)]
->>>>>>> 7b53ac8c
 pub struct FingerHoverEvent {
     pub window_id: WindowId,
     pub abs: DVec2,
