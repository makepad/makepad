use makepad_render::*;

// Shader code itself

fn shader() -> ShaderGen {Quad::def_quad_shader().compose(shader!{"
<<<<<<< HEAD
    
    struct Sdf
=======
>>>>>>> 3fd59a25
    impl Sdf {
        fn sphere(p: vec3, r: float) -> float {
            return length(p) - r;
        }
    }
    
    fn march_ray(p: vec3, v: vec3, t_min: float, t_max: float) -> float {
        let t = t_min;
        for i from 0 to 10 {
            let d = Sdf::sphere(p + t * v, 1.0);
            if d <= 1E-3 {
                return t;
            }
            t += d;
            if t >= t_max {
                break;   
            }
        }
        return t_max;
    }
<<<<<<< HEAD

     
    fn pixel() -> vec4 {
        let p = 2.0 * pos - 1.0;
        let t = march_ray(vec3(p, 1.0), vec3(.0, 0.0, -1.0), 0.0, 10.0);
        if t < 9.0 {
            return color!(red300);        
=======
    
    fn pixel() -> vec4 {
        let p = 2.0 * pos - 1.0;
        let t = march_ray(vec3(p, 1.0), vec3(0.0, 0.0, -1.0), 0.0, 10.0);
        if t < 10.0 {
            return vec4(1.0);        
>>>>>>> 3fd59a25
        } else {
            return vec4(0.0);
        }
    }
"})}

// Makepad UI structure to render shader

#[derive(Clone)]
pub struct ShaderView {
    quad: Quad,
    area: Area,
    finger_hover: Vec2,
    finger_move: Vec2,
    finger_down: f32
}

impl ShaderView {
    pub fn bg() -> ShaderId {uid!()}
    pub fn finger_hover() -> Vec2Id {uid!()}
    pub fn finger_move() -> Vec2Id {uid!()}
    pub fn finger_down() -> FloatId {uid!()}
    pub fn new(cx: &mut Cx) -> Self {
        
        Self::bg().set(cx, shader().compose(shader!{"
            instance finger_hover: ShaderView::finger_hover();
            instance finger_move: ShaderView::finger_move();
            instance finger_down: ShaderView::finger_down();
            
        "}));
        
        Self {
            quad: Quad::new(cx),
            area: Area::default(),
            finger_hover: Vec2::default(),
            finger_move: Vec2::default(),
            finger_down: 0.0
        }
    }
    
    pub fn handle_shader_view(&mut self, cx: &mut Cx, event: &mut Event) {
        match event.hits(cx, self.area, HitOpt::default()) {
            Event::FingerMove(fm) => {
                self.finger_move = fm.rel;
                cx.redraw_child_area(self.area);
            },
            Event::FingerHover(fm) => {
                self.finger_hover = fm.rel;
                cx.redraw_child_area(self.area);
            },
            Event::FingerDown(_fd) => {
                self.finger_down = 1.0;
                cx.redraw_child_area(self.area);
            },
            Event::FingerUp(_fu) => {
                self.finger_down = 0.0;
                cx.redraw_child_area(self.area);
            },
            _ => ()
        }
    }
    
    pub fn draw_shader_view(&mut self, cx: &mut Cx) {
        self.quad.shader = Self::bg().get(cx);
        let k = self.quad.draw_quad_abs(cx, cx.get_turtle_rect());
        k.push_vec2(cx, self.finger_hover);
        k.push_vec2(cx, self.finger_move);
        k.push_float(cx, self.finger_down);
        self.area = cx.update_area_refs(self.area, k.into());
    }
}
<|MERGE_RESOLUTION|>--- conflicted
+++ resolved
@@ -3,11 +3,6 @@
 // Shader code itself
 
 fn shader() -> ShaderGen {Quad::def_quad_shader().compose(shader!{"
-<<<<<<< HEAD
-    
-    struct Sdf
-=======
->>>>>>> 3fd59a25
     impl Sdf {
         fn sphere(p: vec3, r: float) -> float {
             return length(p) - r;
@@ -28,22 +23,12 @@
         }
         return t_max;
     }
-<<<<<<< HEAD
-
-     
-    fn pixel() -> vec4 {
-        let p = 2.0 * pos - 1.0;
-        let t = march_ray(vec3(p, 1.0), vec3(.0, 0.0, -1.0), 0.0, 10.0);
-        if t < 9.0 {
-            return color!(red300);        
-=======
     
     fn pixel() -> vec4 {
         let p = 2.0 * pos - 1.0;
         let t = march_ray(vec3(p, 1.0), vec3(0.0, 0.0, -1.0), 0.0, 10.0);
         if t < 10.0 {
             return vec4(1.0);        
->>>>>>> 3fd59a25
         } else {
             return vec4(0.0);
         }
